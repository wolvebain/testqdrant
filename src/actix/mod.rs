#[allow(dead_code)] // May contain functions used in different binaries. Not actually dead
pub mod actix_telemetry;
pub mod api;
mod api_key;
mod certificate_helpers;
#[allow(dead_code)] // May contain functions used in different binaries. Not actually dead
pub mod helpers;

use std::io;
use std::path::Path;
use std::sync::Arc;

use ::api::grpc::models::{ApiResponse, ApiStatus, VersionInfo};
use actix_cors::Cors;
use actix_multipart::form::tempfile::TempFileConfig;
use actix_multipart::form::MultipartFormConfig;
use actix_web::middleware::{Compress, Condition, Logger};
use actix_web::{error, get, web, App, HttpRequest, HttpResponse, HttpServer, Responder};
use collection::operations::validation;
use storage::dispatcher::Dispatcher;

use crate::actix::api::cluster_api::config_cluster_api;
use crate::actix::api::collections_api::config_collections_api;
use crate::actix::api::count_api::count_points;
use crate::actix::api::discovery_api::config_discovery_api;
use crate::actix::api::recommend_api::config_recommend_api;
use crate::actix::api::retrieve_api::{get_point, get_points, scroll_points};
use crate::actix::api::search_api::config_search_api;
use crate::actix::api::service_api::config_service_api;
use crate::actix::api::shards_api::config_shards_api;
use crate::actix::api::snapshot_api::config_snapshots_api;
use crate::actix::api::update_api::config_update_api;
<<<<<<< HEAD
use crate::actix::api_key::ApiKey;
use crate::common::auth::AuthKeys;
=======
use crate::actix::api_key::{ApiKey, WhitelistItem};
use crate::common::http_client::HttpClient;
>>>>>>> ab328cea
use crate::common::telemetry::TelemetryCollector;
use crate::settings::{max_web_workers, Settings};

const DEFAULT_STATIC_DIR: &str = "./static";
const WEB_UI_PATH: &str = "/dashboard";

#[get("/")]
pub async fn index() -> impl Responder {
    HttpResponse::Ok().json(VersionInfo::default())
}

#[allow(dead_code)]
pub fn init(
    dispatcher: Arc<Dispatcher>,
    telemetry_collector: Arc<tokio::sync::Mutex<TelemetryCollector>>,
    settings: Settings,
) -> io::Result<()> {
    actix_web::rt::System::new().block_on(async {
        let toc_data = web::Data::from(dispatcher.toc().clone());
        let dispatcher_data = web::Data::from(dispatcher);
        let actix_telemetry_collector = telemetry_collector
            .lock()
            .await
            .actix_telemetry_collector
            .clone();
        let telemetry_collector_data = web::Data::from(telemetry_collector);
<<<<<<< HEAD
        let auth_keys = AuthKeys::try_create(&settings.service);
=======
        let http_client = web::Data::new(HttpClient::from_settings(&settings)?);
        let api_key = settings.service.api_key.clone();
>>>>>>> ab328cea
        let static_folder = settings
            .service
            .static_content_dir
            .clone()
            .unwrap_or(DEFAULT_STATIC_DIR.to_string());

        let web_ui_enabled = settings.service.enable_static_content.unwrap_or(true);
        // validate that the static folder exists IF the web UI is enabled
        let web_ui_available = if web_ui_enabled {
            let static_folder = Path::new(&static_folder);
            if !static_folder.exists() || !static_folder.is_dir() {
                // enabled BUT folder does not exist
                log::warn!(
                    "Static content folder for Web UI '{}' does not exist",
                    static_folder.display(),
                );
                false
            } else {
                // enabled AND folder exists
                true
            }
        } else {
            // not enabled
            false
        };

        let mut api_key_whitelist = vec![
            WhitelistItem::exact("/"),
            WhitelistItem::exact("/healthz"),
            WhitelistItem::prefix("/readyz"),
            WhitelistItem::prefix("/livez"),
        ];
        if web_ui_available {
            api_key_whitelist.push(WhitelistItem::prefix(WEB_UI_PATH));
        }

        let upload_dir = dispatcher_data.upload_dir().unwrap();

        let mut server = HttpServer::new(move || {
            let cors = Cors::default()
                .allow_any_origin()
                .allow_any_method()
                .allow_any_header();
            let validate_path_config = actix_web_validator::PathConfig::default()
                .error_handler(|err, rec| validation_error_handler("path parameters", err, rec));
            let validate_query_config = actix_web_validator::QueryConfig::default()
                .error_handler(|err, rec| validation_error_handler("query parameters", err, rec));
            let validate_json_config = actix_web_validator::JsonConfig::default()
                .limit(settings.service.max_request_size_mb * 1024 * 1024)
                .error_handler(|err, rec| validation_error_handler("JSON body", err, rec));

            let mut app = App::new()
                .wrap(Compress::default()) // Reads the `Accept-Encoding` header to negotiate which compression codec to use.
                // api_key middleware
                // note: the last call to `wrap()` or `wrap_fn()` is executed first
                .wrap(Condition::new(
<<<<<<< HEAD
                    auth_keys.is_some(),
                    ApiKey::new(auth_keys.clone(), skip_api_key_prefixes.clone()),
=======
                    api_key.is_some(),
                    ApiKey::new(
                        &api_key.clone().unwrap_or_default(),
                        api_key_whitelist.clone(),
                    ),
>>>>>>> ab328cea
                ))
                .wrap(Condition::new(settings.service.enable_cors, cors))
                .wrap(Logger::default().exclude("/")) // Avoid logging healthcheck requests
                .wrap(actix_telemetry::ActixTelemetryTransform::new(
                    actix_telemetry_collector.clone(),
                ))
                .app_data(dispatcher_data.clone())
                .app_data(toc_data.clone())
                .app_data(telemetry_collector_data.clone())
                .app_data(http_client.clone())
                .app_data(validate_path_config)
                .app_data(validate_query_config)
                .app_data(validate_json_config)
                .app_data(TempFileConfig::default().directory(&upload_dir))
                .app_data(MultipartFormConfig::default().total_limit(usize::MAX))
                .service(index)
                .configure(config_collections_api)
                .configure(config_snapshots_api)
                .configure(config_update_api)
                .configure(config_cluster_api)
                .configure(config_service_api)
                .configure(config_search_api)
                .configure(config_recommend_api)
                .configure(config_discovery_api)
                .configure(config_shards_api)
                .service(get_point)
                .service(get_points)
                .service(scroll_points)
                .service(count_points);

            if web_ui_available {
                app = app.service(
                    actix_files::Files::new(WEB_UI_PATH, &static_folder).index_file("index.html"),
                )
            }
            app
        })
        .workers(max_web_workers(&settings));

        let port = settings.service.http_port;
        let bind_addr = format!("{}:{}", settings.service.host, port);

        // With TLS enabled, bind with certificate helper and Rustls, or bind regularly
        server = if settings.service.enable_tls {
            log::info!(
                "TLS enabled for REST API (TTL: {})",
                settings
                    .tls
                    .as_ref()
                    .and_then(|tls| tls.cert_ttl)
                    .map(|ttl| ttl.to_string())
                    .unwrap_or_else(|| "none".into()),
            );

            let config = certificate_helpers::actix_tls_server_config(&settings)
                .map_err(|err| io::Error::new(io::ErrorKind::Other, err))?;
            server.bind_rustls_021(bind_addr, config)?
        } else {
            log::info!("TLS disabled for REST API");

            server.bind(bind_addr)?
        };

        log::info!("Qdrant HTTP listening on {}", port);
        server.run().await
    })
}

fn validation_error_handler(
    name: &str,
    err: actix_web_validator::Error,
    _req: &HttpRequest,
) -> error::Error {
    use actix_web_validator::error::DeserializeErrors;

    // Nicely describe deserialization and validation errors
    let msg = match &err {
        actix_web_validator::Error::Validate(errs) => {
            validation::label_errors(format!("Validation error in {name}"), errs)
        }
        actix_web_validator::Error::Deserialize(err) => {
            format!(
                "Deserialize error in {name}: {}",
                match err {
                    DeserializeErrors::DeserializeQuery(err) => err.to_string(),
                    DeserializeErrors::DeserializeJson(err) => err.to_string(),
                    DeserializeErrors::DeserializePath(err) => err.to_string(),
                }
            )
        }
        actix_web_validator::Error::JsonPayloadError(
            actix_web::error::JsonPayloadError::Deserialize(err),
        ) => {
            format!("Format error in {name}: {}", err,)
        }
        err => err.to_string(),
    };

    // Build fitting response
    let response = match &err {
        actix_web_validator::Error::Validate(_) => HttpResponse::UnprocessableEntity(),
        _ => HttpResponse::BadRequest(),
    }
    .json(ApiResponse::<()> {
        result: None,
        status: ApiStatus::Error(msg),
        time: 0.0,
    });
    error::InternalError::from_response(err, response).into()
}

#[cfg(test)]
mod tests {
    use ::api::grpc::api_crate_version;

    #[test]
    fn test_version() {
        assert_eq!(
            api_crate_version(),
            env!("CARGO_PKG_VERSION"),
            "Qdrant and lib/api crate versions are not same"
        );
    }
}<|MERGE_RESOLUTION|>--- conflicted
+++ resolved
@@ -30,13 +30,9 @@
 use crate::actix::api::shards_api::config_shards_api;
 use crate::actix::api::snapshot_api::config_snapshots_api;
 use crate::actix::api::update_api::config_update_api;
-<<<<<<< HEAD
-use crate::actix::api_key::ApiKey;
+use crate::actix::api_key::{ApiKey, WhitelistItem};
 use crate::common::auth::AuthKeys;
-=======
-use crate::actix::api_key::{ApiKey, WhitelistItem};
 use crate::common::http_client::HttpClient;
->>>>>>> ab328cea
 use crate::common::telemetry::TelemetryCollector;
 use crate::settings::{max_web_workers, Settings};
 
@@ -63,12 +59,8 @@
             .actix_telemetry_collector
             .clone();
         let telemetry_collector_data = web::Data::from(telemetry_collector);
-<<<<<<< HEAD
+        let http_client = web::Data::new(HttpClient::from_settings(&settings)?);
         let auth_keys = AuthKeys::try_create(&settings.service);
-=======
-        let http_client = web::Data::new(HttpClient::from_settings(&settings)?);
-        let api_key = settings.service.api_key.clone();
->>>>>>> ab328cea
         let static_folder = settings
             .service
             .static_content_dir
@@ -125,16 +117,8 @@
                 // api_key middleware
                 // note: the last call to `wrap()` or `wrap_fn()` is executed first
                 .wrap(Condition::new(
-<<<<<<< HEAD
                     auth_keys.is_some(),
-                    ApiKey::new(auth_keys.clone(), skip_api_key_prefixes.clone()),
-=======
-                    api_key.is_some(),
-                    ApiKey::new(
-                        &api_key.clone().unwrap_or_default(),
-                        api_key_whitelist.clone(),
-                    ),
->>>>>>> ab328cea
+                    ApiKey::new(auth_keys.clone(), api_key_whitelist.clone()),
                 ))
                 .wrap(Condition::new(settings.service.enable_cors, cors))
                 .wrap(Logger::default().exclude("/")) // Avoid logging healthcheck requests
