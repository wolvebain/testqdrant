--- conflicted
+++ resolved
@@ -6,11 +6,7 @@
 use actix_web::rt::time::Instant;
 use actix_web::{delete, get, post, put, web, HttpRequest, Responder, Result};
 use actix_web_validator as valid;
-<<<<<<< HEAD
-=======
-use collection::common::file_utils::move_file;
 use collection::common::sha_256::{hash_file, hashes_equal};
->>>>>>> 85a08adc
 use collection::operations::snapshot_ops::{
     ShardSnapshotRecover, SnapshotPriority, SnapshotRecover,
 };
@@ -122,16 +118,6 @@
     let snapshot = form.snapshot;
     let wait = params.wait.unwrap_or(true);
 
-<<<<<<< HEAD
-    let snapshot_location = match dispatcher
-        .snapshot_manager
-        .do_save_uploaded_snapshot(&collection.name, snapshot.file_name, snapshot.file)
-        .await
-    {
-        Ok(location) => location,
-        Err(err) => return process_response::<()>(Err(err.into()), timing),
-    };
-=======
     if let Some(checksum) = &params.checksum {
         let snapshot_checksum = match hash_file(snapshot.file.path()).await {
             Ok(checksum) => checksum,
@@ -145,12 +131,14 @@
         }
     }
 
-    let snapshot_location =
-        match do_save_uploaded_snapshot(dispatcher.get_ref(), &collection.name, snapshot).await {
-            Ok(location) => location,
-            Err(err) => return process_response::<()>(Err(err), timing),
-        };
->>>>>>> 85a08adc
+    let snapshot_location = match dispatcher
+        .snapshot_manager
+        .do_save_uploaded_snapshot(&collection.name, snapshot.file_name, snapshot.file)
+        .await
+    {
+        Ok(location) => location,
+        Err(err) => return process_response::<()>(Err(err.into()), timing),
+    };
 
     let http_client = match http_client.client() {
         Ok(http_client) => http_client,
