--- conflicted
+++ resolved
@@ -11107,6 +11107,7 @@
       "WebApiTelemetry": {
         "type": "object",
         "required": [
+          "collection_responses",
           "responses"
         ],
         "properties": {
@@ -11116,6 +11117,18 @@
               "type": "object",
               "additionalProperties": {
                 "$ref": "#/components/schemas/OperationDurationStatistics"
+              }
+            }
+          },
+          "collection_responses": {
+            "type": "object",
+            "additionalProperties": {
+              "type": "object",
+              "additionalProperties": {
+                "type": "object",
+                "additionalProperties": {
+                  "$ref": "#/components/schemas/OperationDurationStatistics"
+                }
               }
             }
           }
@@ -11868,14 +11881,9 @@
       "RecommendGroupsRequest": {
         "type": "object",
         "required": [
-<<<<<<< HEAD
           "group_by",
           "group_size",
           "limit"
-=======
-          "collection_responses",
-          "responses"
->>>>>>> c29a6a68
         ],
         "properties": {
           "shard_key": {
@@ -11897,39 +11905,12 @@
               "$ref": "#/components/schemas/RecommendExample"
             }
           },
-<<<<<<< HEAD
           "negative": {
             "description": "Try to avoid vectors like this",
             "default": [],
             "type": "array",
             "items": {
               "$ref": "#/components/schemas/RecommendExample"
-=======
-          "collection_responses": {
-            "type": "object",
-            "additionalProperties": {
-              "type": "object",
-              "additionalProperties": {
-                "type": "object",
-                "additionalProperties": {
-                  "$ref": "#/components/schemas/OperationDurationStatistics"
-                }
-              }
-            }
-          }
-        }
-      },
-      "GrpcTelemetry": {
-        "type": "object",
-        "required": [
-          "responses"
-        ],
-        "properties": {
-          "responses": {
-            "type": "object",
-            "additionalProperties": {
-              "$ref": "#/components/schemas/OperationDurationStatistics"
->>>>>>> c29a6a68
             }
           },
           "strategy": {
