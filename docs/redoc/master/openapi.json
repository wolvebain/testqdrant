{
  "paths": {
    "/collections/{collection_name}/shards": {
      "put": {
        "tags": [
          "collections",
          "cluster"
        ],
        "summary": "Create shard key",
        "operationId": "create_shard_key",
        "requestBody": {
          "description": "Shard key configuration",
          "content": {
            "application/json": {
              "schema": {
                "$ref": "#/components/schemas/CreateShardingKey"
              }
            }
          }
        },
        "parameters": [
          {
            "name": "collection_name",
            "in": "path",
            "description": "Name of the collection to create shards for",
            "required": true,
            "schema": {
              "type": "string"
            }
          },
          {
            "name": "timeout",
            "in": "query",
            "description": "Wait for operation commit timeout in seconds. \nIf timeout is reached - request will return with service error.\n",
            "schema": {
              "type": "integer"
            }
          }
        ],
        "responses": {
          "default": {
            "description": "error",
            "content": {
              "application/json": {
                "schema": {
                  "$ref": "#/components/schemas/ErrorResponse"
                }
              }
            }
          },
          "4XX": {
            "description": "error",
            "content": {
              "application/json": {
                "schema": {
                  "$ref": "#/components/schemas/ErrorResponse"
                }
              }
            }
          },
          "200": {
            "description": "successful operation",
            "content": {
              "application/json": {
                "schema": {
                  "type": "object",
                  "properties": {
                    "time": {
                      "type": "number",
                      "format": "float",
                      "description": "Time spent to process this request",
                      "example": 0.002
                    },
                    "status": {
                      "type": "string",
                      "example": "ok"
                    },
                    "result": {
                      "type": "boolean"
                    }
                  }
                }
              }
            }
          }
        }
      }
    },
    "/collections/{collection_name}/shards/delete": {
      "post": {
        "tags": [
          "collections",
          "cluster"
        ],
        "summary": "Delete shard key",
        "operationId": "delete_shard_key",
        "requestBody": {
          "description": "Select shard key to delete",
          "content": {
            "application/json": {
              "schema": {
                "$ref": "#/components/schemas/DropShardingKey"
              }
            }
          }
        },
        "parameters": [
          {
            "name": "collection_name",
            "in": "path",
            "description": "Name of the collection to create shards for",
            "required": true,
            "schema": {
              "type": "string"
            }
          },
          {
            "name": "timeout",
            "in": "query",
            "description": "Wait for operation commit timeout in seconds. \nIf timeout is reached - request will return with service error.\n",
            "schema": {
              "type": "integer"
            }
          }
        ],
        "responses": {
          "default": {
            "description": "error",
            "content": {
              "application/json": {
                "schema": {
                  "$ref": "#/components/schemas/ErrorResponse"
                }
              }
            }
          },
          "4XX": {
            "description": "error",
            "content": {
              "application/json": {
                "schema": {
                  "$ref": "#/components/schemas/ErrorResponse"
                }
              }
            }
          },
          "200": {
            "description": "successful operation",
            "content": {
              "application/json": {
                "schema": {
                  "type": "object",
                  "properties": {
                    "time": {
                      "type": "number",
                      "format": "float",
                      "description": "Time spent to process this request",
                      "example": 0.002
                    },
                    "status": {
                      "type": "string",
                      "example": "ok"
                    },
                    "result": {
                      "type": "boolean"
                    }
                  }
                }
              }
            }
          }
        }
      }
    },
    "/": {
      "get": {
        "summary": "Returns information about the running Qdrant instance",
        "description": "Returns information about the running Qdrant instance like version and commit id",
        "operationId": "root",
        "tags": [
          "service"
        ],
        "responses": {
          "200": {
            "description": "Qdrant server version information",
            "content": {
              "application/json": {
                "schema": {
                  "$ref": "#/components/schemas/VersionInfo"
                }
              }
            }
          },
          "4XX": {
            "description": "error"
          }
        }
      }
    },
    "/telemetry": {
      "get": {
        "summary": "Collect telemetry data",
        "description": "Collect telemetry data including app info, system info, collections info, cluster info, configs and statistics",
        "operationId": "telemetry",
        "tags": [
          "service"
        ],
        "parameters": [
          {
            "name": "anonymize",
            "in": "query",
            "description": "If true, anonymize result",
            "required": false,
            "schema": {
              "type": "boolean"
            }
          }
        ],
        "responses": {
          "default": {
            "description": "error",
            "content": {
              "application/json": {
                "schema": {
                  "$ref": "#/components/schemas/ErrorResponse"
                }
              }
            }
          },
          "4XX": {
            "description": "error",
            "content": {
              "application/json": {
                "schema": {
                  "$ref": "#/components/schemas/ErrorResponse"
                }
              }
            }
          },
          "200": {
            "description": "successful operation",
            "content": {
              "application/json": {
                "schema": {
                  "type": "object",
                  "properties": {
                    "time": {
                      "type": "number",
                      "format": "float",
                      "description": "Time spent to process this request",
                      "example": 0.002
                    },
                    "status": {
                      "type": "string",
                      "example": "ok"
                    },
                    "result": {
                      "$ref": "#/components/schemas/TelemetryData"
                    }
                  }
                }
              }
            }
          }
        }
      }
    },
    "/metrics": {
      "get": {
        "summary": "Collect Prometheus metrics data",
        "description": "Collect metrics data including app info, collections info, cluster info and statistics",
        "operationId": "metrics",
        "tags": [
          "service"
        ],
        "parameters": [
          {
            "name": "anonymize",
            "in": "query",
            "description": "If true, anonymize result",
            "required": false,
            "schema": {
              "type": "boolean"
            }
          }
        ],
        "responses": {
          "200": {
            "description": "Metrics data in Prometheus format",
            "content": {
              "text/plain": {
                "schema": {
                  "type": "string",
                  "example": "# HELP app_info information about qdrant server\n# TYPE app_info gauge\napp_info{name=\"qdrant\",version=\"0.11.1\"} 1\n# HELP cluster_enabled is cluster support enabled\n# TYPE cluster_enabled gauge\ncluster_enabled 0\n# HELP collections_total number of collections\n# TYPE collections_total gauge\ncollections_total 1\n"
                }
              }
            }
          },
          "4XX": {
            "description": "error"
          }
        }
      }
    },
    "/locks": {
      "post": {
        "summary": "Set lock options",
        "description": "Set lock options. If write is locked, all write operations and collection creation are forbidden. Returns previous lock options",
        "operationId": "post_locks",
        "tags": [
          "service"
        ],
        "requestBody": {
          "description": "Lock options and optional error message",
          "content": {
            "application/json": {
              "schema": {
                "$ref": "#/components/schemas/LocksOption"
              }
            }
          }
        },
        "responses": {
          "default": {
            "description": "error",
            "content": {
              "application/json": {
                "schema": {
                  "$ref": "#/components/schemas/ErrorResponse"
                }
              }
            }
          },
          "4XX": {
            "description": "error",
            "content": {
              "application/json": {
                "schema": {
                  "$ref": "#/components/schemas/ErrorResponse"
                }
              }
            }
          },
          "200": {
            "description": "successful operation",
            "content": {
              "application/json": {
                "schema": {
                  "type": "object",
                  "properties": {
                    "time": {
                      "type": "number",
                      "format": "float",
                      "description": "Time spent to process this request",
                      "example": 0.002
                    },
                    "status": {
                      "type": "string",
                      "example": "ok"
                    },
                    "result": {
                      "$ref": "#/components/schemas/LocksOption"
                    }
                  }
                }
              }
            }
          }
        }
      },
      "get": {
        "summary": "Get lock options",
        "description": "Get lock options. If write is locked, all write operations and collection creation are forbidden",
        "operationId": "get_locks",
        "tags": [
          "service"
        ],
        "responses": {
          "default": {
            "description": "error",
            "content": {
              "application/json": {
                "schema": {
                  "$ref": "#/components/schemas/ErrorResponse"
                }
              }
            }
          },
          "4XX": {
            "description": "error",
            "content": {
              "application/json": {
                "schema": {
                  "$ref": "#/components/schemas/ErrorResponse"
                }
              }
            }
          },
          "200": {
            "description": "successful operation",
            "content": {
              "application/json": {
                "schema": {
                  "type": "object",
                  "properties": {
                    "time": {
                      "type": "number",
                      "format": "float",
                      "description": "Time spent to process this request",
                      "example": 0.002
                    },
                    "status": {
                      "type": "string",
                      "example": "ok"
                    },
                    "result": {
                      "$ref": "#/components/schemas/LocksOption"
                    }
                  }
                }
              }
            }
          }
        }
      }
    },
    "/healthz": {
      "get": {
        "summary": "Kubernetes healthz endpoint",
        "description": "An endpoint for health checking used in Kubernetes.",
        "operationId": "healthz",
        "tags": [
          "service"
        ],
        "responses": {
          "200": {
            "description": "Healthz response",
            "content": {
              "text/plain": {
                "schema": {
                  "type": "string",
                  "example": "healthz check passed"
                }
              }
            }
          },
          "4XX": {
            "description": "error"
          }
        }
      }
    },
    "/livez": {
      "get": {
        "summary": "Kubernetes livez endpoint",
        "description": "An endpoint for health checking used in Kubernetes.",
        "operationId": "livez",
        "tags": [
          "service"
        ],
        "responses": {
          "200": {
            "description": "Healthz response",
            "content": {
              "text/plain": {
                "schema": {
                  "type": "string",
                  "example": "healthz check passed"
                }
              }
            }
          },
          "4XX": {
            "description": "error"
          }
        }
      }
    },
    "/readyz": {
      "get": {
        "summary": "Kubernetes readyz endpoint",
        "description": "An endpoint for health checking used in Kubernetes.",
        "operationId": "readyz",
        "tags": [
          "service"
        ],
        "responses": {
          "200": {
            "description": "Healthz response",
            "content": {
              "text/plain": {
                "schema": {
                  "type": "string",
                  "example": "healthz check passed"
                }
              }
            }
          },
          "4XX": {
            "description": "error"
          }
        }
      }
    },
    "/issues": {
      "get": {
        "summary": "Get issues",
        "description": "Get a report of performance issues and configuration suggestions",
        "operationId": "get_issues",
        "tags": [
          "beta"
        ],
        "responses": {
          "200": {
            "description": "Successful response",
            "content": {
              "application/json": {
                "schema": {
                  "type": "object"
                }
              }
            }
          },
          "4XX": {
            "description": "error"
          }
        }
      },
      "delete": {
        "summary": "Clear issues",
        "description": "Removes all issues reported so far",
        "operationId": "clear_issues",
        "tags": [
          "beta"
        ],
        "responses": {
          "200": {
            "description": "Successful response",
            "content": {
              "application/json": {
                "schema": {
                  "type": "boolean"
                }
              }
            }
          },
          "4XX": {
            "description": "error"
          }
        }
      }
    },
    "/cluster": {
      "get": {
        "tags": [
          "cluster"
        ],
        "summary": "Get cluster status info",
        "description": "Get information about the current state and composition of the cluster",
        "operationId": "cluster_status",
        "responses": {
          "default": {
            "description": "error",
            "content": {
              "application/json": {
                "schema": {
                  "$ref": "#/components/schemas/ErrorResponse"
                }
              }
            }
          },
          "4XX": {
            "description": "error",
            "content": {
              "application/json": {
                "schema": {
                  "$ref": "#/components/schemas/ErrorResponse"
                }
              }
            }
          },
          "200": {
            "description": "successful operation",
            "content": {
              "application/json": {
                "schema": {
                  "type": "object",
                  "properties": {
                    "time": {
                      "type": "number",
                      "format": "float",
                      "description": "Time spent to process this request",
                      "example": 0.002
                    },
                    "status": {
                      "type": "string",
                      "example": "ok"
                    },
                    "result": {
                      "$ref": "#/components/schemas/ClusterStatus"
                    }
                  }
                }
              }
            }
          }
        }
      }
    },
    "/cluster/recover": {
      "post": {
        "tags": [
          "cluster"
        ],
        "summary": "Tries to recover current peer Raft state.",
        "operationId": "recover_current_peer",
        "responses": {
          "default": {
            "description": "error",
            "content": {
              "application/json": {
                "schema": {
                  "$ref": "#/components/schemas/ErrorResponse"
                }
              }
            }
          },
          "4XX": {
            "description": "error",
            "content": {
              "application/json": {
                "schema": {
                  "$ref": "#/components/schemas/ErrorResponse"
                }
              }
            }
          },
          "200": {
            "description": "successful operation",
            "content": {
              "application/json": {
                "schema": {
                  "type": "object",
                  "properties": {
                    "time": {
                      "type": "number",
                      "format": "float",
                      "description": "Time spent to process this request",
                      "example": 0.002
                    },
                    "status": {
                      "type": "string",
                      "example": "ok"
                    },
                    "result": {
                      "type": "boolean"
                    }
                  }
                }
              }
            }
          }
        }
      }
    },
    "/cluster/peer/{peer_id}": {
      "delete": {
        "tags": [
          "cluster"
        ],
        "summary": "Remove peer from the cluster",
        "description": "Tries to remove peer from the cluster. Will return an error if peer has shards on it.",
        "operationId": "remove_peer",
        "parameters": [
          {
            "name": "peer_id",
            "in": "path",
            "description": "Id of the peer",
            "required": true,
            "schema": {
              "type": "integer"
            }
          },
          {
            "name": "force",
            "in": "query",
            "description": "If true - removes peer even if it has shards/replicas on it.",
            "schema": {
              "type": "boolean",
              "default": false
            }
          }
        ],
        "responses": {
          "default": {
            "description": "error",
            "content": {
              "application/json": {
                "schema": {
                  "$ref": "#/components/schemas/ErrorResponse"
                }
              }
            }
          },
          "4XX": {
            "description": "error",
            "content": {
              "application/json": {
                "schema": {
                  "$ref": "#/components/schemas/ErrorResponse"
                }
              }
            }
          },
          "200": {
            "description": "successful operation",
            "content": {
              "application/json": {
                "schema": {
                  "type": "object",
                  "properties": {
                    "time": {
                      "type": "number",
                      "format": "float",
                      "description": "Time spent to process this request",
                      "example": 0.002
                    },
                    "status": {
                      "type": "string",
                      "example": "ok"
                    },
                    "result": {
                      "type": "boolean"
                    }
                  }
                }
              }
            }
          }
        }
      }
    },
    "/collections": {
      "get": {
        "tags": [
          "collections"
        ],
        "summary": "List collections",
        "description": "Get list name of all existing collections",
        "operationId": "get_collections",
        "responses": {
          "default": {
            "description": "error",
            "content": {
              "application/json": {
                "schema": {
                  "$ref": "#/components/schemas/ErrorResponse"
                }
              }
            }
          },
          "4XX": {
            "description": "error",
            "content": {
              "application/json": {
                "schema": {
                  "$ref": "#/components/schemas/ErrorResponse"
                }
              }
            }
          },
          "200": {
            "description": "successful operation",
            "content": {
              "application/json": {
                "schema": {
                  "type": "object",
                  "properties": {
                    "time": {
                      "type": "number",
                      "format": "float",
                      "description": "Time spent to process this request",
                      "example": 0.002
                    },
                    "status": {
                      "type": "string",
                      "example": "ok"
                    },
                    "result": {
                      "$ref": "#/components/schemas/CollectionsResponse"
                    }
                  }
                }
              }
            }
          }
        }
      }
    },
    "/collections/{collection_name}": {
      "get": {
        "tags": [
          "collections"
        ],
        "summary": "Collection info",
        "description": "Get detailed information about specified existing collection",
        "operationId": "get_collection",
        "parameters": [
          {
            "name": "collection_name",
            "in": "path",
            "description": "Name of the collection to retrieve",
            "required": true,
            "schema": {
              "type": "string"
            }
          }
        ],
        "responses": {
          "default": {
            "description": "error",
            "content": {
              "application/json": {
                "schema": {
                  "$ref": "#/components/schemas/ErrorResponse"
                }
              }
            }
          },
          "4XX": {
            "description": "error",
            "content": {
              "application/json": {
                "schema": {
                  "$ref": "#/components/schemas/ErrorResponse"
                }
              }
            }
          },
          "200": {
            "description": "successful operation",
            "content": {
              "application/json": {
                "schema": {
                  "type": "object",
                  "properties": {
                    "time": {
                      "type": "number",
                      "format": "float",
                      "description": "Time spent to process this request",
                      "example": 0.002
                    },
                    "status": {
                      "type": "string",
                      "example": "ok"
                    },
                    "result": {
                      "$ref": "#/components/schemas/CollectionInfo"
                    }
                  }
                }
              }
            }
          }
        }
      },
      "put": {
        "tags": [
          "collections"
        ],
        "summary": "Create collection",
        "description": "Create new collection with given parameters",
        "operationId": "create_collection",
        "requestBody": {
          "description": "Parameters of a new collection",
          "content": {
            "application/json": {
              "schema": {
                "$ref": "#/components/schemas/CreateCollection"
              }
            }
          }
        },
        "parameters": [
          {
            "name": "collection_name",
            "in": "path",
            "description": "Name of the new collection",
            "required": true,
            "schema": {
              "type": "string"
            }
          },
          {
            "name": "timeout",
            "in": "query",
            "description": "Wait for operation commit timeout in seconds. \nIf timeout is reached - request will return with service error.\n",
            "schema": {
              "type": "integer"
            }
          }
        ],
        "responses": {
          "default": {
            "description": "error",
            "content": {
              "application/json": {
                "schema": {
                  "$ref": "#/components/schemas/ErrorResponse"
                }
              }
            }
          },
          "4XX": {
            "description": "error",
            "content": {
              "application/json": {
                "schema": {
                  "$ref": "#/components/schemas/ErrorResponse"
                }
              }
            }
          },
          "200": {
            "description": "successful operation",
            "content": {
              "application/json": {
                "schema": {
                  "type": "object",
                  "properties": {
                    "time": {
                      "type": "number",
                      "format": "float",
                      "description": "Time spent to process this request",
                      "example": 0.002
                    },
                    "status": {
                      "type": "string",
                      "example": "ok"
                    },
                    "result": {
                      "type": "boolean"
                    }
                  }
                }
              }
            }
          }
        }
      },
      "patch": {
        "tags": [
          "collections"
        ],
        "summary": "Update collection parameters",
        "description": "Update parameters of the existing collection",
        "operationId": "update_collection",
        "requestBody": {
          "description": "New parameters",
          "content": {
            "application/json": {
              "schema": {
                "$ref": "#/components/schemas/UpdateCollection"
              }
            }
          }
        },
        "parameters": [
          {
            "name": "collection_name",
            "in": "path",
            "description": "Name of the collection to update",
            "required": true,
            "schema": {
              "type": "string"
            }
          },
          {
            "name": "timeout",
            "in": "query",
            "description": "Wait for operation commit timeout in seconds. \nIf timeout is reached - request will return with service error.\n",
            "schema": {
              "type": "integer"
            }
          }
        ],
        "responses": {
          "default": {
            "description": "error",
            "content": {
              "application/json": {
                "schema": {
                  "$ref": "#/components/schemas/ErrorResponse"
                }
              }
            }
          },
          "4XX": {
            "description": "error",
            "content": {
              "application/json": {
                "schema": {
                  "$ref": "#/components/schemas/ErrorResponse"
                }
              }
            }
          },
          "200": {
            "description": "successful operation",
            "content": {
              "application/json": {
                "schema": {
                  "type": "object",
                  "properties": {
                    "time": {
                      "type": "number",
                      "format": "float",
                      "description": "Time spent to process this request",
                      "example": 0.002
                    },
                    "status": {
                      "type": "string",
                      "example": "ok"
                    },
                    "result": {
                      "type": "boolean"
                    }
                  }
                }
              }
            }
          }
        }
      },
      "delete": {
        "tags": [
          "collections"
        ],
        "summary": "Delete collection",
        "description": "Drop collection and all associated data",
        "operationId": "delete_collection",
        "parameters": [
          {
            "name": "collection_name",
            "in": "path",
            "description": "Name of the collection to delete",
            "required": true,
            "schema": {
              "type": "string"
            }
          },
          {
            "name": "timeout",
            "in": "query",
            "description": "Wait for operation commit timeout in seconds. \nIf timeout is reached - request will return with service error.\n",
            "schema": {
              "type": "integer"
            }
          }
        ],
        "responses": {
          "default": {
            "description": "error",
            "content": {
              "application/json": {
                "schema": {
                  "$ref": "#/components/schemas/ErrorResponse"
                }
              }
            }
          },
          "4XX": {
            "description": "error",
            "content": {
              "application/json": {
                "schema": {
                  "$ref": "#/components/schemas/ErrorResponse"
                }
              }
            }
          },
          "200": {
            "description": "successful operation",
            "content": {
              "application/json": {
                "schema": {
                  "type": "object",
                  "properties": {
                    "time": {
                      "type": "number",
                      "format": "float",
                      "description": "Time spent to process this request",
                      "example": 0.002
                    },
                    "status": {
                      "type": "string",
                      "example": "ok"
                    },
                    "result": {
                      "type": "boolean"
                    }
                  }
                }
              }
            }
          }
        }
      }
    },
    "/collections/aliases": {
      "post": {
        "tags": [
          "collections"
        ],
        "summary": "Update aliases of the collections",
        "operationId": "update_aliases",
        "requestBody": {
          "description": "Alias update operations",
          "content": {
            "application/json": {
              "schema": {
                "$ref": "#/components/schemas/ChangeAliasesOperation"
              }
            }
          }
        },
        "parameters": [
          {
            "name": "timeout",
            "in": "query",
            "description": "Wait for operation commit timeout in seconds. \nIf timeout is reached - request will return with service error.\n",
            "schema": {
              "type": "integer"
            }
          }
        ],
        "responses": {
          "default": {
            "description": "error",
            "content": {
              "application/json": {
                "schema": {
                  "$ref": "#/components/schemas/ErrorResponse"
                }
              }
            }
          },
          "4XX": {
            "description": "error",
            "content": {
              "application/json": {
                "schema": {
                  "$ref": "#/components/schemas/ErrorResponse"
                }
              }
            }
          },
          "200": {
            "description": "successful operation",
            "content": {
              "application/json": {
                "schema": {
                  "type": "object",
                  "properties": {
                    "time": {
                      "type": "number",
                      "format": "float",
                      "description": "Time spent to process this request",
                      "example": 0.002
                    },
                    "status": {
                      "type": "string",
                      "example": "ok"
                    },
                    "result": {
                      "type": "boolean"
                    }
                  }
                }
              }
            }
          }
        }
      }
    },
    "/collections/{collection_name}/index": {
      "put": {
        "tags": [
          "collections"
        ],
        "summary": "Create index for field in collection",
        "description": "Create index for field in collection",
        "operationId": "create_field_index",
        "parameters": [
          {
            "name": "collection_name",
            "in": "path",
            "description": "Name of the collection",
            "required": true,
            "schema": {
              "type": "string"
            }
          },
          {
            "name": "wait",
            "in": "query",
            "description": "If true, wait for changes to actually happen",
            "required": false,
            "schema": {
              "type": "boolean"
            }
          },
          {
            "name": "ordering",
            "in": "query",
            "description": "define ordering guarantees for the operation",
            "required": false,
            "schema": {
              "$ref": "#/components/schemas/WriteOrdering"
            }
          }
        ],
        "requestBody": {
          "description": "Field name",
          "content": {
            "application/json": {
              "schema": {
                "$ref": "#/components/schemas/CreateFieldIndex"
              }
            }
          }
        },
        "responses": {
          "default": {
            "description": "error",
            "content": {
              "application/json": {
                "schema": {
                  "$ref": "#/components/schemas/ErrorResponse"
                }
              }
            }
          },
          "4XX": {
            "description": "error",
            "content": {
              "application/json": {
                "schema": {
                  "$ref": "#/components/schemas/ErrorResponse"
                }
              }
            }
          },
          "200": {
            "description": "successful operation",
            "content": {
              "application/json": {
                "schema": {
                  "type": "object",
                  "properties": {
                    "time": {
                      "type": "number",
                      "format": "float",
                      "description": "Time spent to process this request",
                      "example": 0.002
                    },
                    "status": {
                      "type": "string",
                      "example": "ok"
                    },
                    "result": {
                      "$ref": "#/components/schemas/UpdateResult"
                    }
                  }
                }
              }
            }
          }
        }
      }
    },
    "/collections/{collection_name}/exists": {
      "get": {
        "tags": [
          "collections"
        ],
        "summary": "Check the existence of a collection",
        "description": "Returns \"true\" if the given collection name exists, and \"false\" otherwise",
        "operationId": "collection_exists",
        "parameters": [
          {
            "name": "collection_name",
            "in": "path",
            "description": "Name of the collection",
            "required": true,
            "schema": {
              "type": "string"
            }
          }
        ],
        "responses": {
          "default": {
            "description": "error",
            "content": {
              "application/json": {
                "schema": {
                  "$ref": "#/components/schemas/ErrorResponse"
                }
              }
            }
          },
          "4XX": {
            "description": "error",
            "content": {
              "application/json": {
                "schema": {
                  "$ref": "#/components/schemas/ErrorResponse"
                }
              }
            }
          },
          "200": {
            "description": "successful operation",
            "content": {
              "application/json": {
                "schema": {
                  "type": "object",
                  "properties": {
                    "time": {
                      "type": "number",
                      "format": "float",
                      "description": "Time spent to process this request",
                      "example": 0.002
                    },
                    "status": {
                      "type": "string",
                      "example": "ok"
                    },
                    "result": {
                      "$ref": "#/components/schemas/CollectionExistence"
                    }
                  }
                }
              }
            }
          }
        }
      }
    },
    "/collections/{collection_name}/index/{field_name}": {
      "delete": {
        "tags": [
          "collections"
        ],
        "summary": "Delete index for field in collection",
        "description": "Delete field index for collection",
        "operationId": "delete_field_index",
        "parameters": [
          {
            "name": "collection_name",
            "in": "path",
            "description": "Name of the collection",
            "required": true,
            "schema": {
              "type": "string"
            }
          },
          {
            "name": "field_name",
            "in": "path",
            "description": "Name of the field where to delete the index",
            "required": true,
            "schema": {
              "type": "string"
            }
          },
          {
            "name": "wait",
            "in": "query",
            "description": "If true, wait for changes to actually happen",
            "required": false,
            "schema": {
              "type": "boolean"
            }
          },
          {
            "name": "ordering",
            "in": "query",
            "description": "define ordering guarantees for the operation",
            "required": false,
            "schema": {
              "$ref": "#/components/schemas/WriteOrdering"
            }
          }
        ],
        "responses": {
          "default": {
            "description": "error",
            "content": {
              "application/json": {
                "schema": {
                  "$ref": "#/components/schemas/ErrorResponse"
                }
              }
            }
          },
          "4XX": {
            "description": "error",
            "content": {
              "application/json": {
                "schema": {
                  "$ref": "#/components/schemas/ErrorResponse"
                }
              }
            }
          },
          "200": {
            "description": "successful operation",
            "content": {
              "application/json": {
                "schema": {
                  "type": "object",
                  "properties": {
                    "time": {
                      "type": "number",
                      "format": "float",
                      "description": "Time spent to process this request",
                      "example": 0.002
                    },
                    "status": {
                      "type": "string",
                      "example": "ok"
                    },
                    "result": {
                      "$ref": "#/components/schemas/UpdateResult"
                    }
                  }
                }
              }
            }
          }
        }
      }
    },
    "/collections/{collection_name}/cluster": {
      "get": {
        "tags": [
          "collections",
          "cluster"
        ],
        "summary": "Collection cluster info",
        "description": "Get cluster information for a collection",
        "operationId": "collection_cluster_info",
        "parameters": [
          {
            "name": "collection_name",
            "in": "path",
            "description": "Name of the collection to retrieve the cluster info for",
            "required": true,
            "schema": {
              "type": "string"
            }
          }
        ],
        "responses": {
          "default": {
            "description": "error",
            "content": {
              "application/json": {
                "schema": {
                  "$ref": "#/components/schemas/ErrorResponse"
                }
              }
            }
          },
          "4XX": {
            "description": "error",
            "content": {
              "application/json": {
                "schema": {
                  "$ref": "#/components/schemas/ErrorResponse"
                }
              }
            }
          },
          "200": {
            "description": "successful operation",
            "content": {
              "application/json": {
                "schema": {
                  "type": "object",
                  "properties": {
                    "time": {
                      "type": "number",
                      "format": "float",
                      "description": "Time spent to process this request",
                      "example": 0.002
                    },
                    "status": {
                      "type": "string",
                      "example": "ok"
                    },
                    "result": {
                      "$ref": "#/components/schemas/CollectionClusterInfo"
                    }
                  }
                }
              }
            }
          }
        }
      },
      "post": {
        "tags": [
          "collections",
          "cluster"
        ],
        "summary": "Update collection cluster setup",
        "operationId": "update_collection_cluster",
        "requestBody": {
          "description": "Collection cluster update operations",
          "content": {
            "application/json": {
              "schema": {
                "$ref": "#/components/schemas/ClusterOperations"
              }
            }
          }
        },
        "parameters": [
          {
            "name": "collection_name",
            "in": "path",
            "description": "Name of the collection on which to to apply the cluster update operation",
            "required": true,
            "schema": {
              "type": "string"
            }
          },
          {
            "name": "timeout",
            "in": "query",
            "description": "Wait for operation commit timeout in seconds. \nIf timeout is reached - request will return with service error.\n",
            "schema": {
              "type": "integer"
            }
          }
        ],
        "responses": {
          "default": {
            "description": "error",
            "content": {
              "application/json": {
                "schema": {
                  "$ref": "#/components/schemas/ErrorResponse"
                }
              }
            }
          },
          "4XX": {
            "description": "error",
            "content": {
              "application/json": {
                "schema": {
                  "$ref": "#/components/schemas/ErrorResponse"
                }
              }
            }
          },
          "200": {
            "description": "successful operation",
            "content": {
              "application/json": {
                "schema": {
                  "type": "object",
                  "properties": {
                    "time": {
                      "type": "number",
                      "format": "float",
                      "description": "Time spent to process this request",
                      "example": 0.002
                    },
                    "status": {
                      "type": "string",
                      "example": "ok"
                    },
                    "result": {
                      "type": "boolean"
                    }
                  }
                }
              }
            }
          }
        }
      }
    },
    "/collections/{collection_name}/aliases": {
      "get": {
        "tags": [
          "collections"
        ],
        "summary": "List aliases for collection",
        "description": "Get list of all aliases for a collection",
        "operationId": "get_collection_aliases",
        "parameters": [
          {
            "name": "collection_name",
            "in": "path",
            "description": "Name of the collection",
            "required": true,
            "schema": {
              "type": "string"
            }
          }
        ],
        "responses": {
          "default": {
            "description": "error",
            "content": {
              "application/json": {
                "schema": {
                  "$ref": "#/components/schemas/ErrorResponse"
                }
              }
            }
          },
          "4XX": {
            "description": "error",
            "content": {
              "application/json": {
                "schema": {
                  "$ref": "#/components/schemas/ErrorResponse"
                }
              }
            }
          },
          "200": {
            "description": "successful operation",
            "content": {
              "application/json": {
                "schema": {
                  "type": "object",
                  "properties": {
                    "time": {
                      "type": "number",
                      "format": "float",
                      "description": "Time spent to process this request",
                      "example": 0.002
                    },
                    "status": {
                      "type": "string",
                      "example": "ok"
                    },
                    "result": {
                      "$ref": "#/components/schemas/CollectionsAliasesResponse"
                    }
                  }
                }
              }
            }
          }
        }
      }
    },
    "/aliases": {
      "get": {
        "tags": [
          "collections"
        ],
        "summary": "List collections aliases",
        "description": "Get list of all existing collections aliases",
        "operationId": "get_collections_aliases",
        "responses": {
          "default": {
            "description": "error",
            "content": {
              "application/json": {
                "schema": {
                  "$ref": "#/components/schemas/ErrorResponse"
                }
              }
            }
          },
          "4XX": {
            "description": "error",
            "content": {
              "application/json": {
                "schema": {
                  "$ref": "#/components/schemas/ErrorResponse"
                }
              }
            }
          },
          "200": {
            "description": "successful operation",
            "content": {
              "application/json": {
                "schema": {
                  "type": "object",
                  "properties": {
                    "time": {
                      "type": "number",
                      "format": "float",
                      "description": "Time spent to process this request",
                      "example": 0.002
                    },
                    "status": {
                      "type": "string",
                      "example": "ok"
                    },
                    "result": {
                      "$ref": "#/components/schemas/CollectionsAliasesResponse"
                    }
                  }
                }
              }
            }
          }
        }
      }
    },
    "/collections/{collection_name}/snapshots/upload": {
      "post": {
        "tags": [
          "snapshots",
          "collections"
        ],
        "summary": "Recover from an uploaded snapshot",
        "description": "Recover local collection data from an uploaded snapshot. This will overwrite any data, stored on this node, for the collection. If collection does not exist - it will be created.",
        "operationId": "recover_from_uploaded_snapshot",
        "parameters": [
          {
            "name": "collection_name",
            "in": "path",
            "description": "Name of the collection",
            "required": true,
            "schema": {
              "type": "string"
            }
          },
          {
            "name": "wait",
            "in": "query",
            "description": "If true, wait for changes to actually happen. If false - let changes happen in background. Default is true.",
            "required": false,
            "schema": {
              "type": "boolean"
            }
          },
          {
            "name": "priority",
            "in": "query",
            "description": "Defines source of truth for snapshot recovery",
            "required": false,
            "schema": {
              "$ref": "#/components/schemas/SnapshotPriority"
            }
          },
          {
            "name": "checksum",
            "in": "query",
            "description": "Optional SHA256 checksum to verify snapshot integrity before recovery.",
            "required": false,
            "schema": {
              "type": "string"
            }
          }
        ],
        "requestBody": {
          "description": "Snapshot to recover from",
          "content": {
            "multipart/form-data": {
              "schema": {
                "type": "object",
                "properties": {
                  "snapshot": {
                    "type": "string",
                    "format": "binary"
                  }
                }
              }
            }
          }
        },
        "responses": {
          "default": {
            "description": "error",
            "content": {
              "application/json": {
                "schema": {
                  "$ref": "#/components/schemas/ErrorResponse"
                }
              }
            }
          },
          "4XX": {
            "description": "error",
            "content": {
              "application/json": {
                "schema": {
                  "$ref": "#/components/schemas/ErrorResponse"
                }
              }
            }
          },
          "200": {
            "description": "successful operation",
            "content": {
              "application/json": {
                "schema": {
                  "type": "object",
                  "properties": {
                    "time": {
                      "type": "number",
                      "format": "float",
                      "description": "Time spent to process this request",
                      "example": 0.002
                    },
                    "status": {
                      "type": "string",
                      "example": "ok"
                    },
                    "result": {
                      "type": "boolean"
                    }
                  }
                }
              }
            }
          },
          "202": {
            "description": "operation is accepted",
            "content": {
              "application/json": {
                "schema": {
                  "type": "object",
                  "properties": {
                    "time": {
                      "type": "number",
                      "format": "float",
                      "description": "Time spent to process this request"
                    },
                    "status": {
                      "type": "string"
                    }
                  }
                }
              }
            }
          }
        }
      }
    },
    "/collections/{collection_name}/snapshots/recover": {
      "put": {
        "tags": [
          "snapshots",
          "collections"
        ],
        "summary": "Recover from a snapshot",
        "description": "Recover local collection data from a snapshot. This will overwrite any data, stored on this node, for the collection. If collection does not exist - it will be created.",
        "operationId": "recover_from_snapshot",
        "parameters": [
          {
            "name": "collection_name",
            "in": "path",
            "description": "Name of the collection",
            "required": true,
            "schema": {
              "type": "string"
            }
          },
          {
            "name": "wait",
            "in": "query",
            "description": "If true, wait for changes to actually happen. If false - let changes happen in background. Default is true.",
            "required": false,
            "schema": {
              "type": "boolean"
            }
          }
        ],
        "requestBody": {
          "description": "Snapshot to recover from",
          "content": {
            "application/json": {
              "schema": {
                "$ref": "#/components/schemas/SnapshotRecover"
              }
            }
          }
        },
        "responses": {
          "default": {
            "description": "error",
            "content": {
              "application/json": {
                "schema": {
                  "$ref": "#/components/schemas/ErrorResponse"
                }
              }
            }
          },
          "4XX": {
            "description": "error",
            "content": {
              "application/json": {
                "schema": {
                  "$ref": "#/components/schemas/ErrorResponse"
                }
              }
            }
          },
          "200": {
            "description": "successful operation",
            "content": {
              "application/json": {
                "schema": {
                  "type": "object",
                  "properties": {
                    "time": {
                      "type": "number",
                      "format": "float",
                      "description": "Time spent to process this request",
                      "example": 0.002
                    },
                    "status": {
                      "type": "string",
                      "example": "ok"
                    },
                    "result": {
                      "type": "boolean"
                    }
                  }
                }
              }
            }
          },
          "202": {
            "description": "operation is accepted",
            "content": {
              "application/json": {
                "schema": {
                  "type": "object",
                  "properties": {
                    "time": {
                      "type": "number",
                      "format": "float",
                      "description": "Time spent to process this request"
                    },
                    "status": {
                      "type": "string"
                    }
                  }
                }
              }
            }
          }
        }
      }
    },
    "/collections/{collection_name}/snapshots": {
      "get": {
        "tags": [
          "snapshots",
          "collections"
        ],
        "summary": "List collection snapshots",
        "description": "Get list of snapshots for a collection",
        "operationId": "list_snapshots",
        "parameters": [
          {
            "name": "collection_name",
            "in": "path",
            "description": "Name of the collection",
            "required": true,
            "schema": {
              "type": "string"
            }
          }
        ],
        "responses": {
          "default": {
            "description": "error",
            "content": {
              "application/json": {
                "schema": {
                  "$ref": "#/components/schemas/ErrorResponse"
                }
              }
            }
          },
          "4XX": {
            "description": "error",
            "content": {
              "application/json": {
                "schema": {
                  "$ref": "#/components/schemas/ErrorResponse"
                }
              }
            }
          },
          "200": {
            "description": "successful operation",
            "content": {
              "application/json": {
                "schema": {
                  "type": "object",
                  "properties": {
                    "time": {
                      "type": "number",
                      "format": "float",
                      "description": "Time spent to process this request",
                      "example": 0.002
                    },
                    "status": {
                      "type": "string",
                      "example": "ok"
                    },
                    "result": {
                      "type": "array",
                      "items": {
                        "$ref": "#/components/schemas/SnapshotDescription"
                      }
                    }
                  }
                }
              }
            }
          }
        }
      },
      "post": {
        "tags": [
          "snapshots",
          "collections"
        ],
        "summary": "Create collection snapshot",
        "description": "Create new snapshot for a collection",
        "operationId": "create_snapshot",
        "parameters": [
          {
            "name": "collection_name",
            "in": "path",
            "description": "Name of the collection for which to create a snapshot",
            "required": true,
            "schema": {
              "type": "string"
            }
          },
          {
            "name": "wait",
            "in": "query",
            "description": "If true, wait for changes to actually happen. If false - let changes happen in background. Default is true.",
            "required": false,
            "schema": {
              "type": "boolean"
            }
          }
        ],
        "responses": {
          "default": {
            "description": "error",
            "content": {
              "application/json": {
                "schema": {
                  "$ref": "#/components/schemas/ErrorResponse"
                }
              }
            }
          },
          "4XX": {
            "description": "error",
            "content": {
              "application/json": {
                "schema": {
                  "$ref": "#/components/schemas/ErrorResponse"
                }
              }
            }
          },
          "200": {
            "description": "successful operation",
            "content": {
              "application/json": {
                "schema": {
                  "type": "object",
                  "properties": {
                    "time": {
                      "type": "number",
                      "format": "float",
                      "description": "Time spent to process this request",
                      "example": 0.002
                    },
                    "status": {
                      "type": "string",
                      "example": "ok"
                    },
                    "result": {
                      "$ref": "#/components/schemas/SnapshotDescription"
                    }
                  }
                }
              }
            }
          },
          "202": {
            "description": "operation is accepted",
            "content": {
              "application/json": {
                "schema": {
                  "type": "object",
                  "properties": {
                    "time": {
                      "type": "number",
                      "format": "float",
                      "description": "Time spent to process this request"
                    },
                    "status": {
                      "type": "string"
                    }
                  }
                }
              }
            }
          }
        }
      }
    },
    "/collections/{collection_name}/snapshots/{snapshot_name}": {
      "delete": {
        "tags": [
          "snapshots",
          "collections"
        ],
        "summary": "Delete collection snapshot",
        "description": "Delete snapshot for a collection",
        "operationId": "delete_snapshot",
        "parameters": [
          {
            "name": "collection_name",
            "in": "path",
            "description": "Name of the collection for which to delete a snapshot",
            "required": true,
            "schema": {
              "type": "string"
            }
          },
          {
            "name": "snapshot_name",
            "in": "path",
            "description": "Name of the snapshot to delete",
            "required": true,
            "schema": {
              "type": "string"
            }
          },
          {
            "name": "wait",
            "in": "query",
            "description": "If true, wait for changes to actually happen. If false - let changes happen in background. Default is true.",
            "required": false,
            "schema": {
              "type": "boolean"
            }
          }
        ],
        "responses": {
          "default": {
            "description": "error",
            "content": {
              "application/json": {
                "schema": {
                  "$ref": "#/components/schemas/ErrorResponse"
                }
              }
            }
          },
          "4XX": {
            "description": "error",
            "content": {
              "application/json": {
                "schema": {
                  "$ref": "#/components/schemas/ErrorResponse"
                }
              }
            }
          },
          "200": {
            "description": "successful operation",
            "content": {
              "application/json": {
                "schema": {
                  "type": "object",
                  "properties": {
                    "time": {
                      "type": "number",
                      "format": "float",
                      "description": "Time spent to process this request",
                      "example": 0.002
                    },
                    "status": {
                      "type": "string",
                      "example": "ok"
                    },
                    "result": {
                      "type": "boolean"
                    }
                  }
                }
              }
            }
          },
          "202": {
            "description": "operation is accepted",
            "content": {
              "application/json": {
                "schema": {
                  "type": "object",
                  "properties": {
                    "time": {
                      "type": "number",
                      "format": "float",
                      "description": "Time spent to process this request"
                    },
                    "status": {
                      "type": "string"
                    }
                  }
                }
              }
            }
          }
        }
      },
      "get": {
        "tags": [
          "snapshots",
          "collections"
        ],
        "summary": "Download collection snapshot",
        "description": "Download specified snapshot from a collection as a file",
        "operationId": "get_snapshot",
        "parameters": [
          {
            "name": "collection_name",
            "in": "path",
            "description": "Name of the collection",
            "required": true,
            "schema": {
              "type": "string"
            }
          },
          {
            "name": "snapshot_name",
            "in": "path",
            "description": "Name of the snapshot to download",
            "required": true,
            "schema": {
              "type": "string"
            }
          }
        ],
        "responses": {
          "default": {
            "description": "error",
            "content": {
              "application/json": {
                "schema": {
                  "$ref": "#/components/schemas/ErrorResponse"
                }
              }
            }
          },
          "4XX": {
            "description": "error",
            "content": {
              "application/json": {
                "schema": {
                  "$ref": "#/components/schemas/ErrorResponse"
                }
              }
            }
          },
          "200": {
            "description": "Snapshot file",
            "content": {
              "application/octet-stream": {
                "schema": {
                  "type": "string",
                  "format": "binary"
                }
              }
            }
          }
        }
      }
    },
    "/snapshots": {
      "get": {
        "tags": [
          "snapshots"
        ],
        "summary": "List of storage snapshots",
        "description": "Get list of snapshots of the whole storage",
        "operationId": "list_full_snapshots",
        "responses": {
          "default": {
            "description": "error",
            "content": {
              "application/json": {
                "schema": {
                  "$ref": "#/components/schemas/ErrorResponse"
                }
              }
            }
          },
          "4XX": {
            "description": "error",
            "content": {
              "application/json": {
                "schema": {
                  "$ref": "#/components/schemas/ErrorResponse"
                }
              }
            }
          },
          "200": {
            "description": "successful operation",
            "content": {
              "application/json": {
                "schema": {
                  "type": "object",
                  "properties": {
                    "time": {
                      "type": "number",
                      "format": "float",
                      "description": "Time spent to process this request",
                      "example": 0.002
                    },
                    "status": {
                      "type": "string",
                      "example": "ok"
                    },
                    "result": {
                      "type": "array",
                      "items": {
                        "$ref": "#/components/schemas/SnapshotDescription"
                      }
                    }
                  }
                }
              }
            }
          }
        }
      },
      "post": {
        "tags": [
          "snapshots"
        ],
        "summary": "Create storage snapshot",
        "description": "Create new snapshot of the whole storage",
        "operationId": "create_full_snapshot",
        "parameters": [
          {
            "name": "wait",
            "in": "query",
            "description": "If true, wait for changes to actually happen. If false - let changes happen in background. Default is true.",
            "required": false,
            "schema": {
              "type": "boolean"
            }
          }
        ],
        "responses": {
          "default": {
            "description": "error",
            "content": {
              "application/json": {
                "schema": {
                  "$ref": "#/components/schemas/ErrorResponse"
                }
              }
            }
          },
          "4XX": {
            "description": "error",
            "content": {
              "application/json": {
                "schema": {
                  "$ref": "#/components/schemas/ErrorResponse"
                }
              }
            }
          },
          "200": {
            "description": "successful operation",
            "content": {
              "application/json": {
                "schema": {
                  "type": "object",
                  "properties": {
                    "time": {
                      "type": "number",
                      "format": "float",
                      "description": "Time spent to process this request",
                      "example": 0.002
                    },
                    "status": {
                      "type": "string",
                      "example": "ok"
                    },
                    "result": {
                      "$ref": "#/components/schemas/SnapshotDescription"
                    }
                  }
                }
              }
            }
          },
          "202": {
            "description": "operation is accepted",
            "content": {
              "application/json": {
                "schema": {
                  "type": "object",
                  "properties": {
                    "time": {
                      "type": "number",
                      "format": "float",
                      "description": "Time spent to process this request"
                    },
                    "status": {
                      "type": "string"
                    }
                  }
                }
              }
            }
          }
        }
      }
    },
    "/snapshots/{snapshot_name}": {
      "delete": {
        "tags": [
          "snapshots"
        ],
        "summary": "Delete storage snapshot",
        "description": "Delete snapshot of the whole storage",
        "operationId": "delete_full_snapshot",
        "parameters": [
          {
            "name": "snapshot_name",
            "in": "path",
            "description": "Name of the full snapshot to delete",
            "required": true,
            "schema": {
              "type": "string"
            }
          },
          {
            "name": "wait",
            "in": "query",
            "description": "If true, wait for changes to actually happen. If false - let changes happen in background. Default is true.",
            "required": false,
            "schema": {
              "type": "boolean"
            }
          }
        ],
        "responses": {
          "default": {
            "description": "error",
            "content": {
              "application/json": {
                "schema": {
                  "$ref": "#/components/schemas/ErrorResponse"
                }
              }
            }
          },
          "4XX": {
            "description": "error",
            "content": {
              "application/json": {
                "schema": {
                  "$ref": "#/components/schemas/ErrorResponse"
                }
              }
            }
          },
          "200": {
            "description": "successful operation",
            "content": {
              "application/json": {
                "schema": {
                  "type": "object",
                  "properties": {
                    "time": {
                      "type": "number",
                      "format": "float",
                      "description": "Time spent to process this request",
                      "example": 0.002
                    },
                    "status": {
                      "type": "string",
                      "example": "ok"
                    },
                    "result": {
                      "type": "boolean"
                    }
                  }
                }
              }
            }
          },
          "202": {
            "description": "operation is accepted",
            "content": {
              "application/json": {
                "schema": {
                  "type": "object",
                  "properties": {
                    "time": {
                      "type": "number",
                      "format": "float",
                      "description": "Time spent to process this request"
                    },
                    "status": {
                      "type": "string"
                    }
                  }
                }
              }
            }
          }
        }
      },
      "get": {
        "tags": [
          "snapshots"
        ],
        "summary": "Download storage snapshot",
        "description": "Download specified snapshot of the whole storage as a file",
        "operationId": "get_full_snapshot",
        "parameters": [
          {
            "name": "snapshot_name",
            "in": "path",
            "description": "Name of the snapshot to download",
            "required": true,
            "schema": {
              "type": "string"
            }
          }
        ],
        "responses": {
          "default": {
            "description": "error",
            "content": {
              "application/json": {
                "schema": {
                  "$ref": "#/components/schemas/ErrorResponse"
                }
              }
            }
          },
          "4XX": {
            "description": "error",
            "content": {
              "application/json": {
                "schema": {
                  "$ref": "#/components/schemas/ErrorResponse"
                }
              }
            }
          },
          "200": {
            "description": "Snapshot file",
            "content": {
              "application/octet-stream": {
                "schema": {
                  "type": "string",
                  "format": "binary"
                }
              }
            }
          }
        }
      }
    },
    "/collections/{collection_name}/shards/{shard_id}/snapshots/upload": {
      "post": {
        "tags": [
          "snapshots",
          "collections"
        ],
        "summary": "Recover shard from an uploaded snapshot",
        "description": "Recover shard of a local collection from an uploaded snapshot. This will overwrite any data, stored on this node, for the collection shard.",
        "operationId": "recover_shard_from_uploaded_snapshot",
        "parameters": [
          {
            "name": "collection_name",
            "in": "path",
            "description": "Name of the collection",
            "required": true,
            "schema": {
              "type": "string"
            }
          },
          {
            "name": "shard_id",
            "in": "path",
            "description": "Id of the shard to recover",
            "required": true,
            "schema": {
              "type": "integer"
            }
          },
          {
            "name": "wait",
            "in": "query",
            "description": "If true, wait for changes to actually happen. If false - let changes happen in background. Default is true.",
            "required": false,
            "schema": {
              "type": "boolean"
            }
          },
          {
            "name": "priority",
            "in": "query",
            "description": "Defines source of truth for snapshot recovery",
            "required": false,
            "schema": {
              "$ref": "#/components/schemas/SnapshotPriority"
            }
          },
          {
            "name": "checksum",
            "in": "query",
            "description": "Optional SHA256 checksum to verify snapshot integrity before recovery.",
            "required": false,
            "schema": {
              "type": "string"
            }
          }
        ],
        "requestBody": {
          "description": "Snapshot to recover from",
          "content": {
            "multipart/form-data": {
              "schema": {
                "type": "object",
                "properties": {
                  "snapshot": {
                    "type": "string",
                    "format": "binary"
                  }
                }
              }
            }
          }
        },
        "responses": {
          "default": {
            "description": "error",
            "content": {
              "application/json": {
                "schema": {
                  "$ref": "#/components/schemas/ErrorResponse"
                }
              }
            }
          },
          "4XX": {
            "description": "error",
            "content": {
              "application/json": {
                "schema": {
                  "$ref": "#/components/schemas/ErrorResponse"
                }
              }
            }
          },
          "200": {
            "description": "successful operation",
            "content": {
              "application/json": {
                "schema": {
                  "type": "object",
                  "properties": {
                    "time": {
                      "type": "number",
                      "format": "float",
                      "description": "Time spent to process this request",
                      "example": 0.002
                    },
                    "status": {
                      "type": "string",
                      "example": "ok"
                    },
                    "result": {
                      "type": "boolean"
                    }
                  }
                }
              }
            }
          },
          "202": {
            "description": "operation is accepted",
            "content": {
              "application/json": {
                "schema": {
                  "type": "object",
                  "properties": {
                    "time": {
                      "type": "number",
                      "format": "float",
                      "description": "Time spent to process this request"
                    },
                    "status": {
                      "type": "string"
                    }
                  }
                }
              }
            }
          }
        }
      }
    },
    "/collections/{collection_name}/shards/{shard_id}/snapshots/recover": {
      "put": {
        "tags": [
          "snapshots",
          "collections"
        ],
        "summary": "Recover from a snapshot",
        "description": "Recover shard of a local collection data from a snapshot. This will overwrite any data, stored in this shard, for the collection.",
        "operationId": "recover_shard_from_snapshot",
        "parameters": [
          {
            "name": "collection_name",
            "in": "path",
            "description": "Name of the collection",
            "required": true,
            "schema": {
              "type": "string"
            }
          },
          {
            "name": "shard_id",
            "in": "path",
            "description": "Id of the shard to recover",
            "required": true,
            "schema": {
              "type": "integer"
            }
          },
          {
            "name": "wait",
            "in": "query",
            "description": "If true, wait for changes to actually happen. If false - let changes happen in background. Default is true.",
            "required": false,
            "schema": {
              "type": "boolean"
            }
          }
        ],
        "requestBody": {
          "description": "Snapshot to recover from",
          "content": {
            "application/json": {
              "schema": {
                "$ref": "#/components/schemas/ShardSnapshotRecover"
              }
            }
          }
        },
        "responses": {
          "default": {
            "description": "error",
            "content": {
              "application/json": {
                "schema": {
                  "$ref": "#/components/schemas/ErrorResponse"
                }
              }
            }
          },
          "4XX": {
            "description": "error",
            "content": {
              "application/json": {
                "schema": {
                  "$ref": "#/components/schemas/ErrorResponse"
                }
              }
            }
          },
          "200": {
            "description": "successful operation",
            "content": {
              "application/json": {
                "schema": {
                  "type": "object",
                  "properties": {
                    "time": {
                      "type": "number",
                      "format": "float",
                      "description": "Time spent to process this request",
                      "example": 0.002
                    },
                    "status": {
                      "type": "string",
                      "example": "ok"
                    },
                    "result": {
                      "type": "boolean"
                    }
                  }
                }
              }
            }
          },
          "202": {
            "description": "operation is accepted",
            "content": {
              "application/json": {
                "schema": {
                  "type": "object",
                  "properties": {
                    "time": {
                      "type": "number",
                      "format": "float",
                      "description": "Time spent to process this request"
                    },
                    "status": {
                      "type": "string"
                    }
                  }
                }
              }
            }
          }
        }
      }
    },
    "/collections/{collection_name}/shards/{shard_id}/snapshots": {
      "get": {
        "tags": [
          "snapshots",
          "collections"
        ],
        "summary": "List shards snapshots for a collection",
        "description": "Get list of snapshots for a shard of a collection",
        "operationId": "list_shard_snapshots",
        "parameters": [
          {
            "name": "collection_name",
            "in": "path",
            "description": "Name of the collection",
            "required": true,
            "schema": {
              "type": "string"
            }
          },
          {
            "name": "shard_id",
            "in": "path",
            "description": "Id of the shard",
            "required": true,
            "schema": {
              "type": "integer"
            }
          }
        ],
        "responses": {
          "default": {
            "description": "error",
            "content": {
              "application/json": {
                "schema": {
                  "$ref": "#/components/schemas/ErrorResponse"
                }
              }
            }
          },
          "4XX": {
            "description": "error",
            "content": {
              "application/json": {
                "schema": {
                  "$ref": "#/components/schemas/ErrorResponse"
                }
              }
            }
          },
          "200": {
            "description": "successful operation",
            "content": {
              "application/json": {
                "schema": {
                  "type": "object",
                  "properties": {
                    "time": {
                      "type": "number",
                      "format": "float",
                      "description": "Time spent to process this request",
                      "example": 0.002
                    },
                    "status": {
                      "type": "string",
                      "example": "ok"
                    },
                    "result": {
                      "type": "array",
                      "items": {
                        "$ref": "#/components/schemas/SnapshotDescription"
                      }
                    }
                  }
                }
              }
            }
          }
        }
      },
      "post": {
        "tags": [
          "snapshots",
          "collections"
        ],
        "summary": "Create shard snapshot",
        "description": "Create new snapshot of a shard for a collection",
        "operationId": "create_shard_snapshot",
        "parameters": [
          {
            "name": "collection_name",
            "in": "path",
            "description": "Name of the collection for which to create a snapshot",
            "required": true,
            "schema": {
              "type": "string"
            }
          },
          {
            "name": "shard_id",
            "in": "path",
            "description": "Id of the shard",
            "required": true,
            "schema": {
              "type": "integer"
            }
          },
          {
            "name": "wait",
            "in": "query",
            "description": "If true, wait for changes to actually happen. If false - let changes happen in background. Default is true.",
            "required": false,
            "schema": {
              "type": "boolean"
            }
          }
        ],
        "responses": {
          "default": {
            "description": "error",
            "content": {
              "application/json": {
                "schema": {
                  "$ref": "#/components/schemas/ErrorResponse"
                }
              }
            }
          },
          "4XX": {
            "description": "error",
            "content": {
              "application/json": {
                "schema": {
                  "$ref": "#/components/schemas/ErrorResponse"
                }
              }
            }
          },
          "200": {
            "description": "successful operation",
            "content": {
              "application/json": {
                "schema": {
                  "type": "object",
                  "properties": {
                    "time": {
                      "type": "number",
                      "format": "float",
                      "description": "Time spent to process this request",
                      "example": 0.002
                    },
                    "status": {
                      "type": "string",
                      "example": "ok"
                    },
                    "result": {
                      "$ref": "#/components/schemas/SnapshotDescription"
                    }
                  }
                }
              }
            }
          },
          "202": {
            "description": "operation is accepted",
            "content": {
              "application/json": {
                "schema": {
                  "type": "object",
                  "properties": {
                    "time": {
                      "type": "number",
                      "format": "float",
                      "description": "Time spent to process this request"
                    },
                    "status": {
                      "type": "string"
                    }
                  }
                }
              }
            }
          }
        }
      }
    },
    "/collections/{collection_name}/shards/{shard_id}/snapshots/{snapshot_name}": {
      "delete": {
        "tags": [
          "snapshots",
          "collections"
        ],
        "summary": "Delete shard snapshot",
        "description": "Delete snapshot of a shard for a collection",
        "operationId": "delete_shard_snapshot",
        "parameters": [
          {
            "name": "collection_name",
            "in": "path",
            "description": "Name of the collection for which to delete a snapshot",
            "required": true,
            "schema": {
              "type": "string"
            }
          },
          {
            "name": "shard_id",
            "in": "path",
            "description": "Id of the shard",
            "required": true,
            "schema": {
              "type": "integer"
            }
          },
          {
            "name": "snapshot_name",
            "in": "path",
            "description": "Name of the snapshot to delete",
            "required": true,
            "schema": {
              "type": "string"
            }
          },
          {
            "name": "wait",
            "in": "query",
            "description": "If true, wait for changes to actually happen. If false - let changes happen in background. Default is true.",
            "required": false,
            "schema": {
              "type": "boolean"
            }
          }
        ],
        "responses": {
          "default": {
            "description": "error",
            "content": {
              "application/json": {
                "schema": {
                  "$ref": "#/components/schemas/ErrorResponse"
                }
              }
            }
          },
          "4XX": {
            "description": "error",
            "content": {
              "application/json": {
                "schema": {
                  "$ref": "#/components/schemas/ErrorResponse"
                }
              }
            }
          },
          "200": {
            "description": "successful operation",
            "content": {
              "application/json": {
                "schema": {
                  "type": "object",
                  "properties": {
                    "time": {
                      "type": "number",
                      "format": "float",
                      "description": "Time spent to process this request",
                      "example": 0.002
                    },
                    "status": {
                      "type": "string",
                      "example": "ok"
                    },
                    "result": {
                      "type": "boolean"
                    }
                  }
                }
              }
            }
          },
          "202": {
            "description": "operation is accepted",
            "content": {
              "application/json": {
                "schema": {
                  "type": "object",
                  "properties": {
                    "time": {
                      "type": "number",
                      "format": "float",
                      "description": "Time spent to process this request"
                    },
                    "status": {
                      "type": "string"
                    }
                  }
                }
              }
            }
          }
        }
      },
      "get": {
        "tags": [
          "snapshots",
          "collections"
        ],
        "summary": "Download collection snapshot",
        "description": "Download specified snapshot of a shard from a collection as a file",
        "operationId": "get_shard_snapshot",
        "parameters": [
          {
            "name": "collection_name",
            "in": "path",
            "description": "Name of the collection",
            "required": true,
            "schema": {
              "type": "string"
            }
          },
          {
            "name": "shard_id",
            "in": "path",
            "description": "Id of the shard",
            "required": true,
            "schema": {
              "type": "integer"
            }
          },
          {
            "name": "snapshot_name",
            "in": "path",
            "description": "Name of the snapshot to download",
            "required": true,
            "schema": {
              "type": "string"
            }
          }
        ],
        "responses": {
          "default": {
            "description": "error",
            "content": {
              "application/json": {
                "schema": {
                  "$ref": "#/components/schemas/ErrorResponse"
                }
              }
            }
          },
          "4XX": {
            "description": "error",
            "content": {
              "application/json": {
                "schema": {
                  "$ref": "#/components/schemas/ErrorResponse"
                }
              }
            }
          },
          "200": {
            "description": "Snapshot file",
            "content": {
              "application/octet-stream": {
                "schema": {
                  "type": "string",
                  "format": "binary"
                }
              }
            }
          }
        }
      }
    },
    "/collections/{collection_name}/points/{id}": {
      "get": {
        "tags": [
          "points"
        ],
        "summary": "Get point",
        "description": "Retrieve full information of single point by id",
        "operationId": "get_point",
        "parameters": [
          {
            "name": "collection_name",
            "in": "path",
            "description": "Name of the collection to retrieve from",
            "required": true,
            "schema": {
              "type": "string"
            }
          },
          {
            "name": "id",
            "in": "path",
            "description": "Id of the point",
            "required": true,
            "schema": {
              "$ref": "#/components/schemas/ExtendedPointId"
            }
          },
          {
            "name": "consistency",
            "in": "query",
            "description": "Define read consistency guarantees for the operation",
            "required": false,
            "schema": {
              "$ref": "#/components/schemas/ReadConsistency"
            }
          }
        ],
        "responses": {
          "default": {
            "description": "error",
            "content": {
              "application/json": {
                "schema": {
                  "$ref": "#/components/schemas/ErrorResponse"
                }
              }
            }
          },
          "4XX": {
            "description": "error",
            "content": {
              "application/json": {
                "schema": {
                  "$ref": "#/components/schemas/ErrorResponse"
                }
              }
            }
          },
          "200": {
            "description": "successful operation",
            "content": {
              "application/json": {
                "schema": {
                  "type": "object",
                  "properties": {
                    "time": {
                      "type": "number",
                      "format": "float",
                      "description": "Time spent to process this request",
                      "example": 0.002
                    },
                    "status": {
                      "type": "string",
                      "example": "ok"
                    },
                    "result": {
                      "$ref": "#/components/schemas/Record"
                    }
                  }
                }
              }
            }
          }
        }
      }
    },
    "/collections/{collection_name}/points": {
      "post": {
        "tags": [
          "points"
        ],
        "summary": "Get points",
        "description": "Retrieve multiple points by specified IDs",
        "operationId": "get_points",
        "requestBody": {
          "description": "List of points to retrieve",
          "content": {
            "application/json": {
              "schema": {
                "$ref": "#/components/schemas/PointRequest"
              }
            }
          }
        },
        "parameters": [
          {
            "name": "collection_name",
            "in": "path",
            "description": "Name of the collection to retrieve from",
            "required": true,
            "schema": {
              "type": "string"
            }
          },
          {
            "name": "consistency",
            "in": "query",
            "description": "Define read consistency guarantees for the operation",
            "required": false,
            "schema": {
              "$ref": "#/components/schemas/ReadConsistency"
            }
          },
          {
            "name": "timeout",
            "in": "query",
            "description": "If set, overrides global timeout for this request. Unit is seconds.",
            "required": false,
            "schema": {
              "type": "integer",
              "minimum": 1
            }
          }
        ],
        "responses": {
          "default": {
            "description": "error",
            "content": {
              "application/json": {
                "schema": {
                  "$ref": "#/components/schemas/ErrorResponse"
                }
              }
            }
          },
          "4XX": {
            "description": "error",
            "content": {
              "application/json": {
                "schema": {
                  "$ref": "#/components/schemas/ErrorResponse"
                }
              }
            }
          },
          "200": {
            "description": "successful operation",
            "content": {
              "application/json": {
                "schema": {
                  "type": "object",
                  "properties": {
                    "time": {
                      "type": "number",
                      "format": "float",
                      "description": "Time spent to process this request",
                      "example": 0.002
                    },
                    "status": {
                      "type": "string",
                      "example": "ok"
                    },
                    "result": {
                      "type": "array",
                      "items": {
                        "$ref": "#/components/schemas/Record"
                      }
                    }
                  }
                }
              }
            }
          }
        }
      },
      "put": {
        "tags": [
          "points"
        ],
        "summary": "Upsert points",
        "description": "Perform insert + updates on points. If point with given ID already exists - it will be overwritten.",
        "operationId": "upsert_points",
        "requestBody": {
          "description": "Operation to perform on points",
          "content": {
            "application/json": {
              "schema": {
                "$ref": "#/components/schemas/PointInsertOperations"
              }
            }
          }
        },
        "parameters": [
          {
            "name": "collection_name",
            "in": "path",
            "description": "Name of the collection to update from",
            "required": true,
            "schema": {
              "type": "string"
            }
          },
          {
            "name": "wait",
            "in": "query",
            "description": "If true, wait for changes to actually happen",
            "required": false,
            "schema": {
              "type": "boolean"
            }
          },
          {
            "name": "ordering",
            "in": "query",
            "description": "define ordering guarantees for the operation",
            "required": false,
            "schema": {
              "$ref": "#/components/schemas/WriteOrdering"
            }
          }
        ],
        "responses": {
          "default": {
            "description": "error",
            "content": {
              "application/json": {
                "schema": {
                  "$ref": "#/components/schemas/ErrorResponse"
                }
              }
            }
          },
          "4XX": {
            "description": "error",
            "content": {
              "application/json": {
                "schema": {
                  "$ref": "#/components/schemas/ErrorResponse"
                }
              }
            }
          },
          "200": {
            "description": "successful operation",
            "content": {
              "application/json": {
                "schema": {
                  "type": "object",
                  "properties": {
                    "time": {
                      "type": "number",
                      "format": "float",
                      "description": "Time spent to process this request",
                      "example": 0.002
                    },
                    "status": {
                      "type": "string",
                      "example": "ok"
                    },
                    "result": {
                      "$ref": "#/components/schemas/UpdateResult"
                    }
                  }
                }
              }
            }
          }
        }
      }
    },
    "/collections/{collection_name}/points/delete": {
      "post": {
        "tags": [
          "points"
        ],
        "summary": "Delete points",
        "description": "Delete points",
        "operationId": "delete_points",
        "requestBody": {
          "description": "Operation to perform on points",
          "content": {
            "application/json": {
              "schema": {
                "$ref": "#/components/schemas/PointsSelector"
              }
            }
          }
        },
        "parameters": [
          {
            "name": "collection_name",
            "in": "path",
            "description": "Name of the collection to delete from",
            "required": true,
            "schema": {
              "type": "string"
            }
          },
          {
            "name": "wait",
            "in": "query",
            "description": "If true, wait for changes to actually happen",
            "required": false,
            "schema": {
              "type": "boolean"
            }
          },
          {
            "name": "ordering",
            "in": "query",
            "description": "define ordering guarantees for the operation",
            "required": false,
            "schema": {
              "$ref": "#/components/schemas/WriteOrdering"
            }
          }
        ],
        "responses": {
          "default": {
            "description": "error",
            "content": {
              "application/json": {
                "schema": {
                  "$ref": "#/components/schemas/ErrorResponse"
                }
              }
            }
          },
          "4XX": {
            "description": "error",
            "content": {
              "application/json": {
                "schema": {
                  "$ref": "#/components/schemas/ErrorResponse"
                }
              }
            }
          },
          "200": {
            "description": "successful operation",
            "content": {
              "application/json": {
                "schema": {
                  "type": "object",
                  "properties": {
                    "time": {
                      "type": "number",
                      "format": "float",
                      "description": "Time spent to process this request",
                      "example": 0.002
                    },
                    "status": {
                      "type": "string",
                      "example": "ok"
                    },
                    "result": {
                      "$ref": "#/components/schemas/UpdateResult"
                    }
                  }
                }
              }
            }
          }
        }
      }
    },
    "/collections/{collection_name}/points/vectors": {
      "put": {
        "tags": [
          "points"
        ],
        "summary": "Update vectors",
        "description": "Update specified named vectors on points, keep unspecified vectors intact.",
        "operationId": "update_vectors",
        "requestBody": {
          "description": "Update named vectors on points",
          "content": {
            "application/json": {
              "schema": {
                "$ref": "#/components/schemas/UpdateVectors"
              }
            }
          }
        },
        "parameters": [
          {
            "name": "collection_name",
            "in": "path",
            "description": "Name of the collection to update from",
            "required": true,
            "schema": {
              "type": "string"
            }
          },
          {
            "name": "wait",
            "in": "query",
            "description": "If true, wait for changes to actually happen",
            "required": false,
            "schema": {
              "type": "boolean"
            }
          },
          {
            "name": "ordering",
            "in": "query",
            "description": "define ordering guarantees for the operation",
            "required": false,
            "schema": {
              "$ref": "#/components/schemas/WriteOrdering"
            }
          }
        ],
        "responses": {
          "default": {
            "description": "error",
            "content": {
              "application/json": {
                "schema": {
                  "$ref": "#/components/schemas/ErrorResponse"
                }
              }
            }
          },
          "4XX": {
            "description": "error",
            "content": {
              "application/json": {
                "schema": {
                  "$ref": "#/components/schemas/ErrorResponse"
                }
              }
            }
          },
          "200": {
            "description": "successful operation",
            "content": {
              "application/json": {
                "schema": {
                  "type": "object",
                  "properties": {
                    "time": {
                      "type": "number",
                      "format": "float",
                      "description": "Time spent to process this request",
                      "example": 0.002
                    },
                    "status": {
                      "type": "string",
                      "example": "ok"
                    },
                    "result": {
                      "$ref": "#/components/schemas/UpdateResult"
                    }
                  }
                }
              }
            }
          }
        }
      }
    },
    "/collections/{collection_name}/points/vectors/delete": {
      "post": {
        "tags": [
          "points"
        ],
        "summary": "Delete vectors",
        "description": "Delete named vectors from the given points.",
        "operationId": "delete_vectors",
        "requestBody": {
          "description": "Delete named vectors from points",
          "content": {
            "application/json": {
              "schema": {
                "$ref": "#/components/schemas/DeleteVectors"
              }
            }
          }
        },
        "parameters": [
          {
            "name": "collection_name",
            "in": "path",
            "description": "Name of the collection to delete from",
            "required": true,
            "schema": {
              "type": "string"
            }
          },
          {
            "name": "wait",
            "in": "query",
            "description": "If true, wait for changes to actually happen",
            "required": false,
            "schema": {
              "type": "boolean"
            }
          },
          {
            "name": "ordering",
            "in": "query",
            "description": "define ordering guarantees for the operation",
            "required": false,
            "schema": {
              "$ref": "#/components/schemas/WriteOrdering"
            }
          }
        ],
        "responses": {
          "default": {
            "description": "error",
            "content": {
              "application/json": {
                "schema": {
                  "$ref": "#/components/schemas/ErrorResponse"
                }
              }
            }
          },
          "4XX": {
            "description": "error",
            "content": {
              "application/json": {
                "schema": {
                  "$ref": "#/components/schemas/ErrorResponse"
                }
              }
            }
          },
          "200": {
            "description": "successful operation",
            "content": {
              "application/json": {
                "schema": {
                  "type": "object",
                  "properties": {
                    "time": {
                      "type": "number",
                      "format": "float",
                      "description": "Time spent to process this request",
                      "example": 0.002
                    },
                    "status": {
                      "type": "string",
                      "example": "ok"
                    },
                    "result": {
                      "$ref": "#/components/schemas/UpdateResult"
                    }
                  }
                }
              }
            }
          }
        }
      }
    },
    "/collections/{collection_name}/points/payload": {
      "post": {
        "tags": [
          "points"
        ],
        "summary": "Set payload",
        "description": "Set payload values for points",
        "operationId": "set_payload",
        "requestBody": {
          "description": "Set payload on points",
          "content": {
            "application/json": {
              "schema": {
                "$ref": "#/components/schemas/SetPayload"
              }
            }
          }
        },
        "parameters": [
          {
            "name": "collection_name",
            "in": "path",
            "description": "Name of the collection to set from",
            "required": true,
            "schema": {
              "type": "string"
            }
          },
          {
            "name": "wait",
            "in": "query",
            "description": "If true, wait for changes to actually happen",
            "required": false,
            "schema": {
              "type": "boolean"
            }
          },
          {
            "name": "ordering",
            "in": "query",
            "description": "define ordering guarantees for the operation",
            "required": false,
            "schema": {
              "$ref": "#/components/schemas/WriteOrdering"
            }
          }
        ],
        "responses": {
          "default": {
            "description": "error",
            "content": {
              "application/json": {
                "schema": {
                  "$ref": "#/components/schemas/ErrorResponse"
                }
              }
            }
          },
          "4XX": {
            "description": "error",
            "content": {
              "application/json": {
                "schema": {
                  "$ref": "#/components/schemas/ErrorResponse"
                }
              }
            }
          },
          "200": {
            "description": "successful operation",
            "content": {
              "application/json": {
                "schema": {
                  "type": "object",
                  "properties": {
                    "time": {
                      "type": "number",
                      "format": "float",
                      "description": "Time spent to process this request",
                      "example": 0.002
                    },
                    "status": {
                      "type": "string",
                      "example": "ok"
                    },
                    "result": {
                      "$ref": "#/components/schemas/UpdateResult"
                    }
                  }
                }
              }
            }
          }
        }
      },
      "put": {
        "tags": [
          "points"
        ],
        "summary": "Overwrite payload",
        "description": "Replace full payload of points with new one",
        "operationId": "overwrite_payload",
        "requestBody": {
          "description": "Payload and points selector",
          "content": {
            "application/json": {
              "schema": {
                "$ref": "#/components/schemas/SetPayload"
              }
            }
          }
        },
        "parameters": [
          {
            "name": "collection_name",
            "in": "path",
            "description": "Name of the collection to set from",
            "required": true,
            "schema": {
              "type": "string"
            }
          },
          {
            "name": "wait",
            "in": "query",
            "description": "If true, wait for changes to actually happen",
            "required": false,
            "schema": {
              "type": "boolean"
            }
          },
          {
            "name": "ordering",
            "in": "query",
            "description": "define ordering guarantees for the operation",
            "required": false,
            "schema": {
              "$ref": "#/components/schemas/WriteOrdering"
            }
          }
        ],
        "responses": {
          "default": {
            "description": "error",
            "content": {
              "application/json": {
                "schema": {
                  "$ref": "#/components/schemas/ErrorResponse"
                }
              }
            }
          },
          "4XX": {
            "description": "error",
            "content": {
              "application/json": {
                "schema": {
                  "$ref": "#/components/schemas/ErrorResponse"
                }
              }
            }
          },
          "200": {
            "description": "successful operation",
            "content": {
              "application/json": {
                "schema": {
                  "type": "object",
                  "properties": {
                    "time": {
                      "type": "number",
                      "format": "float",
                      "description": "Time spent to process this request",
                      "example": 0.002
                    },
                    "status": {
                      "type": "string",
                      "example": "ok"
                    },
                    "result": {
                      "$ref": "#/components/schemas/UpdateResult"
                    }
                  }
                }
              }
            }
          }
        }
      }
    },
    "/collections/{collection_name}/points/payload/delete": {
      "post": {
        "tags": [
          "points"
        ],
        "summary": "Delete payload",
        "description": "Delete specified key payload for points",
        "operationId": "delete_payload",
        "requestBody": {
          "description": "delete payload on points",
          "content": {
            "application/json": {
              "schema": {
                "$ref": "#/components/schemas/DeletePayload"
              }
            }
          }
        },
        "parameters": [
          {
            "name": "collection_name",
            "in": "path",
            "description": "Name of the collection to delete from",
            "required": true,
            "schema": {
              "type": "string"
            }
          },
          {
            "name": "wait",
            "in": "query",
            "description": "If true, wait for changes to actually happen",
            "required": false,
            "schema": {
              "type": "boolean"
            }
          },
          {
            "name": "ordering",
            "in": "query",
            "description": "define ordering guarantees for the operation",
            "required": false,
            "schema": {
              "$ref": "#/components/schemas/WriteOrdering"
            }
          }
        ],
        "responses": {
          "default": {
            "description": "error",
            "content": {
              "application/json": {
                "schema": {
                  "$ref": "#/components/schemas/ErrorResponse"
                }
              }
            }
          },
          "4XX": {
            "description": "error",
            "content": {
              "application/json": {
                "schema": {
                  "$ref": "#/components/schemas/ErrorResponse"
                }
              }
            }
          },
          "200": {
            "description": "successful operation",
            "content": {
              "application/json": {
                "schema": {
                  "type": "object",
                  "properties": {
                    "time": {
                      "type": "number",
                      "format": "float",
                      "description": "Time spent to process this request",
                      "example": 0.002
                    },
                    "status": {
                      "type": "string",
                      "example": "ok"
                    },
                    "result": {
                      "$ref": "#/components/schemas/UpdateResult"
                    }
                  }
                }
              }
            }
          }
        }
      }
    },
    "/collections/{collection_name}/points/payload/clear": {
      "post": {
        "tags": [
          "points"
        ],
        "summary": "Clear payload",
        "description": "Remove all payload for specified points",
        "operationId": "clear_payload",
        "requestBody": {
          "description": "clear payload on points",
          "content": {
            "application/json": {
              "schema": {
                "$ref": "#/components/schemas/PointsSelector"
              }
            }
          }
        },
        "parameters": [
          {
            "name": "collection_name",
            "in": "path",
            "description": "Name of the collection to clear payload from",
            "required": true,
            "schema": {
              "type": "string"
            }
          },
          {
            "name": "wait",
            "in": "query",
            "description": "If true, wait for changes to actually happen",
            "required": false,
            "schema": {
              "type": "boolean"
            }
          },
          {
            "name": "ordering",
            "in": "query",
            "description": "define ordering guarantees for the operation",
            "required": false,
            "schema": {
              "$ref": "#/components/schemas/WriteOrdering"
            }
          }
        ],
        "responses": {
          "default": {
            "description": "error",
            "content": {
              "application/json": {
                "schema": {
                  "$ref": "#/components/schemas/ErrorResponse"
                }
              }
            }
          },
          "4XX": {
            "description": "error",
            "content": {
              "application/json": {
                "schema": {
                  "$ref": "#/components/schemas/ErrorResponse"
                }
              }
            }
          },
          "200": {
            "description": "successful operation",
            "content": {
              "application/json": {
                "schema": {
                  "type": "object",
                  "properties": {
                    "time": {
                      "type": "number",
                      "format": "float",
                      "description": "Time spent to process this request",
                      "example": 0.002
                    },
                    "status": {
                      "type": "string",
                      "example": "ok"
                    },
                    "result": {
                      "$ref": "#/components/schemas/UpdateResult"
                    }
                  }
                }
              }
            }
          }
        }
      }
    },
    "/collections/{collection_name}/points/batch": {
      "post": {
        "tags": [
          "points"
        ],
        "summary": "Batch update points",
        "description": "Apply a series of update operations for points, vectors and payloads",
        "operationId": "batch_update",
        "requestBody": {
          "description": "update operations",
          "content": {
            "application/json": {
              "schema": {
                "$ref": "#/components/schemas/UpdateOperations"
              }
            }
          }
        },
        "parameters": [
          {
            "name": "collection_name",
            "in": "path",
            "description": "Name of the collection to apply operations on",
            "required": true,
            "schema": {
              "type": "string"
            }
          },
          {
            "name": "wait",
            "in": "query",
            "description": "If true, wait for changes to actually happen",
            "required": false,
            "schema": {
              "type": "boolean"
            }
          },
          {
            "name": "ordering",
            "in": "query",
            "description": "define ordering guarantees for the operation",
            "required": false,
            "schema": {
              "$ref": "#/components/schemas/WriteOrdering"
            }
          }
        ],
        "responses": {
          "default": {
            "description": "error",
            "content": {
              "application/json": {
                "schema": {
                  "$ref": "#/components/schemas/ErrorResponse"
                }
              }
            }
          },
          "4XX": {
            "description": "error",
            "content": {
              "application/json": {
                "schema": {
                  "$ref": "#/components/schemas/ErrorResponse"
                }
              }
            }
          },
          "200": {
            "description": "successful operation",
            "content": {
              "application/json": {
                "schema": {
                  "type": "object",
                  "properties": {
                    "time": {
                      "type": "number",
                      "format": "float",
                      "description": "Time spent to process this request",
                      "example": 0.002
                    },
                    "status": {
                      "type": "string",
                      "example": "ok"
                    },
                    "result": {
                      "type": "array",
                      "items": {
                        "$ref": "#/components/schemas/UpdateResult"
                      }
                    }
                  }
                }
              }
            }
          }
        }
      }
    },
    "/collections/{collection_name}/points/scroll": {
      "post": {
        "tags": [
          "points"
        ],
        "summary": "Scroll points",
        "description": "Scroll request - paginate over all points which matches given filtering condition",
        "operationId": "scroll_points",
        "requestBody": {
          "description": "Pagination and filter parameters",
          "content": {
            "application/json": {
              "schema": {
                "$ref": "#/components/schemas/ScrollRequest"
              }
            }
          }
        },
        "parameters": [
          {
            "name": "collection_name",
            "in": "path",
            "description": "Name of the collection to retrieve from",
            "required": true,
            "schema": {
              "type": "string"
            }
          },
          {
            "name": "consistency",
            "in": "query",
            "description": "Define read consistency guarantees for the operation",
            "required": false,
            "schema": {
              "$ref": "#/components/schemas/ReadConsistency"
            }
          },
          {
            "name": "timeout",
            "in": "query",
            "description": "If set, overrides global timeout for this request. Unit is seconds.",
            "required": false,
            "schema": {
              "type": "integer",
              "minimum": 1
            }
          }
        ],
        "responses": {
          "default": {
            "description": "error",
            "content": {
              "application/json": {
                "schema": {
                  "$ref": "#/components/schemas/ErrorResponse"
                }
              }
            }
          },
          "4XX": {
            "description": "error",
            "content": {
              "application/json": {
                "schema": {
                  "$ref": "#/components/schemas/ErrorResponse"
                }
              }
            }
          },
          "200": {
            "description": "successful operation",
            "content": {
              "application/json": {
                "schema": {
                  "type": "object",
                  "properties": {
                    "time": {
                      "type": "number",
                      "format": "float",
                      "description": "Time spent to process this request",
                      "example": 0.002
                    },
                    "status": {
                      "type": "string",
                      "example": "ok"
                    },
                    "result": {
                      "$ref": "#/components/schemas/ScrollResult"
                    }
                  }
                }
              }
            }
          }
        }
      }
    },
    "/collections/{collection_name}/points/search": {
      "post": {
        "tags": [
          "points"
        ],
        "summary": "Search points",
        "description": "Retrieve closest points based on vector similarity and given filtering conditions",
        "operationId": "search_points",
        "requestBody": {
          "description": "Search request with optional filtering",
          "content": {
            "application/json": {
              "schema": {
                "$ref": "#/components/schemas/SearchRequest"
              }
            }
          }
        },
        "parameters": [
          {
            "name": "collection_name",
            "in": "path",
            "description": "Name of the collection to search in",
            "required": true,
            "schema": {
              "type": "string"
            }
          },
          {
            "name": "consistency",
            "in": "query",
            "description": "Define read consistency guarantees for the operation",
            "required": false,
            "schema": {
              "$ref": "#/components/schemas/ReadConsistency"
            }
          },
          {
            "name": "timeout",
            "in": "query",
            "description": "If set, overrides global timeout for this request. Unit is seconds.",
            "required": false,
            "schema": {
              "type": "integer",
              "minimum": 1
            }
          }
        ],
        "responses": {
          "default": {
            "description": "error",
            "content": {
              "application/json": {
                "schema": {
                  "$ref": "#/components/schemas/ErrorResponse"
                }
              }
            }
          },
          "4XX": {
            "description": "error",
            "content": {
              "application/json": {
                "schema": {
                  "$ref": "#/components/schemas/ErrorResponse"
                }
              }
            }
          },
          "200": {
            "description": "successful operation",
            "content": {
              "application/json": {
                "schema": {
                  "type": "object",
                  "properties": {
                    "time": {
                      "type": "number",
                      "format": "float",
                      "description": "Time spent to process this request",
                      "example": 0.002
                    },
                    "status": {
                      "type": "string",
                      "example": "ok"
                    },
                    "result": {
                      "type": "array",
                      "items": {
                        "$ref": "#/components/schemas/ScoredPoint"
                      }
                    }
                  }
                }
              }
            }
          }
        }
      }
    },
    "/collections/{collection_name}/points/search/batch": {
      "post": {
        "tags": [
          "points"
        ],
        "summary": "Search batch points",
        "description": "Retrieve by batch the closest points based on vector similarity and given filtering conditions",
        "operationId": "search_batch_points",
        "requestBody": {
          "description": "Search batch request",
          "content": {
            "application/json": {
              "schema": {
                "$ref": "#/components/schemas/SearchRequestBatch"
              }
            }
          }
        },
        "parameters": [
          {
            "name": "collection_name",
            "in": "path",
            "description": "Name of the collection to search in",
            "required": true,
            "schema": {
              "type": "string"
            }
          },
          {
            "name": "consistency",
            "in": "query",
            "description": "Define read consistency guarantees for the operation",
            "required": false,
            "schema": {
              "$ref": "#/components/schemas/ReadConsistency"
            }
          },
          {
            "name": "timeout",
            "in": "query",
            "description": "If set, overrides global timeout for this request. Unit is seconds.",
            "required": false,
            "schema": {
              "type": "integer",
              "minimum": 1
            }
          }
        ],
        "responses": {
          "default": {
            "description": "error",
            "content": {
              "application/json": {
                "schema": {
                  "$ref": "#/components/schemas/ErrorResponse"
                }
              }
            }
          },
          "4XX": {
            "description": "error",
            "content": {
              "application/json": {
                "schema": {
                  "$ref": "#/components/schemas/ErrorResponse"
                }
              }
            }
          },
          "200": {
            "description": "successful operation",
            "content": {
              "application/json": {
                "schema": {
                  "type": "object",
                  "properties": {
                    "time": {
                      "type": "number",
                      "format": "float",
                      "description": "Time spent to process this request",
                      "example": 0.002
                    },
                    "status": {
                      "type": "string",
                      "example": "ok"
                    },
                    "result": {
                      "type": "array",
                      "items": {
                        "type": "array",
                        "items": {
                          "$ref": "#/components/schemas/ScoredPoint"
                        }
                      }
                    }
                  }
                }
              }
            }
          }
        }
      }
    },
    "/collections/{collection_name}/points/search/groups": {
      "post": {
        "tags": [
          "points"
        ],
        "summary": "Search point groups",
        "description": "Retrieve closest points based on vector similarity and given filtering conditions, grouped by a given payload field",
        "operationId": "search_point_groups",
        "requestBody": {
          "description": "Search request with optional filtering, grouped by a given payload field",
          "content": {
            "application/json": {
              "schema": {
                "$ref": "#/components/schemas/SearchGroupsRequest"
              }
            }
          }
        },
        "parameters": [
          {
            "name": "collection_name",
            "in": "path",
            "description": "Name of the collection to search in",
            "required": true,
            "schema": {
              "type": "string"
            }
          },
          {
            "name": "consistency",
            "in": "query",
            "description": "Define read consistency guarantees for the operation",
            "required": false,
            "schema": {
              "$ref": "#/components/schemas/ReadConsistency"
            }
          },
          {
            "name": "timeout",
            "in": "query",
            "description": "If set, overrides global timeout for this request. Unit is seconds.",
            "required": false,
            "schema": {
              "type": "integer",
              "minimum": 1
            }
          }
        ],
        "responses": {
          "default": {
            "description": "error",
            "content": {
              "application/json": {
                "schema": {
                  "$ref": "#/components/schemas/ErrorResponse"
                }
              }
            }
          },
          "4XX": {
            "description": "error",
            "content": {
              "application/json": {
                "schema": {
                  "$ref": "#/components/schemas/ErrorResponse"
                }
              }
            }
          },
          "200": {
            "description": "successful operation",
            "content": {
              "application/json": {
                "schema": {
                  "type": "object",
                  "properties": {
                    "time": {
                      "type": "number",
                      "format": "float",
                      "description": "Time spent to process this request",
                      "example": 0.002
                    },
                    "status": {
                      "type": "string",
                      "example": "ok"
                    },
                    "result": {
                      "$ref": "#/components/schemas/GroupsResult"
                    }
                  }
                }
              }
            }
          }
        }
      }
    },
    "/collections/{collection_name}/points/recommend": {
      "post": {
        "tags": [
          "points"
        ],
        "summary": "Recommend points",
        "description": "Look for the points which are closer to stored positive examples and at the same time further to negative examples.",
        "operationId": "recommend_points",
        "requestBody": {
          "description": "Request points based on positive and negative examples.",
          "content": {
            "application/json": {
              "schema": {
                "$ref": "#/components/schemas/RecommendRequest"
              }
            }
          }
        },
        "parameters": [
          {
            "name": "collection_name",
            "in": "path",
            "description": "Name of the collection to search in",
            "required": true,
            "schema": {
              "type": "string"
            }
          },
          {
            "name": "consistency",
            "in": "query",
            "description": "Define read consistency guarantees for the operation",
            "required": false,
            "schema": {
              "$ref": "#/components/schemas/ReadConsistency"
            }
          },
          {
            "name": "timeout",
            "in": "query",
            "description": "If set, overrides global timeout for this request. Unit is seconds.",
            "required": false,
            "schema": {
              "type": "integer",
              "minimum": 1
            }
          }
        ],
        "responses": {
          "default": {
            "description": "error",
            "content": {
              "application/json": {
                "schema": {
                  "$ref": "#/components/schemas/ErrorResponse"
                }
              }
            }
          },
          "4XX": {
            "description": "error",
            "content": {
              "application/json": {
                "schema": {
                  "$ref": "#/components/schemas/ErrorResponse"
                }
              }
            }
          },
          "200": {
            "description": "successful operation",
            "content": {
              "application/json": {
                "schema": {
                  "type": "object",
                  "properties": {
                    "time": {
                      "type": "number",
                      "format": "float",
                      "description": "Time spent to process this request",
                      "example": 0.002
                    },
                    "status": {
                      "type": "string",
                      "example": "ok"
                    },
                    "result": {
                      "type": "array",
                      "items": {
                        "$ref": "#/components/schemas/ScoredPoint"
                      }
                    }
                  }
                }
              }
            }
          }
        }
      }
    },
    "/collections/{collection_name}/points/recommend/batch": {
      "post": {
        "tags": [
          "points"
        ],
        "summary": "Recommend batch points",
        "description": "Look for the points which are closer to stored positive examples and at the same time further to negative examples.",
        "operationId": "recommend_batch_points",
        "requestBody": {
          "description": "Request points based on positive and negative examples.",
          "content": {
            "application/json": {
              "schema": {
                "$ref": "#/components/schemas/RecommendRequestBatch"
              }
            }
          }
        },
        "parameters": [
          {
            "name": "collection_name",
            "in": "path",
            "description": "Name of the collection to search in",
            "required": true,
            "schema": {
              "type": "string"
            }
          },
          {
            "name": "consistency",
            "in": "query",
            "description": "Define read consistency guarantees for the operation",
            "required": false,
            "schema": {
              "$ref": "#/components/schemas/ReadConsistency"
            }
          },
          {
            "name": "timeout",
            "in": "query",
            "description": "If set, overrides global timeout for this request. Unit is seconds.",
            "required": false,
            "schema": {
              "type": "integer",
              "minimum": 1
            }
          }
        ],
        "responses": {
          "default": {
            "description": "error",
            "content": {
              "application/json": {
                "schema": {
                  "$ref": "#/components/schemas/ErrorResponse"
                }
              }
            }
          },
          "4XX": {
            "description": "error",
            "content": {
              "application/json": {
                "schema": {
                  "$ref": "#/components/schemas/ErrorResponse"
                }
              }
            }
          },
          "200": {
            "description": "successful operation",
            "content": {
              "application/json": {
                "schema": {
                  "type": "object",
                  "properties": {
                    "time": {
                      "type": "number",
                      "format": "float",
                      "description": "Time spent to process this request",
                      "example": 0.002
                    },
                    "status": {
                      "type": "string",
                      "example": "ok"
                    },
                    "result": {
                      "type": "array",
                      "items": {
                        "type": "array",
                        "items": {
                          "$ref": "#/components/schemas/ScoredPoint"
                        }
                      }
                    }
                  }
                }
              }
            }
          }
        }
      }
    },
    "/collections/{collection_name}/points/recommend/groups": {
      "post": {
        "tags": [
          "points"
        ],
        "summary": "Recommend point groups",
        "description": "Look for the points which are closer to stored positive examples and at the same time further to negative examples, grouped by a given payload field.",
        "operationId": "recommend_point_groups",
        "requestBody": {
          "description": "Request points based on positive and negative examples, grouped by a payload field.",
          "content": {
            "application/json": {
              "schema": {
                "$ref": "#/components/schemas/RecommendGroupsRequest"
              }
            }
          }
        },
        "parameters": [
          {
            "name": "collection_name",
            "in": "path",
            "description": "Name of the collection to search in",
            "required": true,
            "schema": {
              "type": "string"
            }
          },
          {
            "name": "consistency",
            "in": "query",
            "description": "Define read consistency guarantees for the operation",
            "required": false,
            "schema": {
              "$ref": "#/components/schemas/ReadConsistency"
            }
          },
          {
            "name": "timeout",
            "in": "query",
            "description": "If set, overrides global timeout for this request. Unit is seconds.",
            "required": false,
            "schema": {
              "type": "integer",
              "minimum": 1
            }
          }
        ],
        "responses": {
          "default": {
            "description": "error",
            "content": {
              "application/json": {
                "schema": {
                  "$ref": "#/components/schemas/ErrorResponse"
                }
              }
            }
          },
          "4XX": {
            "description": "error",
            "content": {
              "application/json": {
                "schema": {
                  "$ref": "#/components/schemas/ErrorResponse"
                }
              }
            }
          },
          "200": {
            "description": "successful operation",
            "content": {
              "application/json": {
                "schema": {
                  "type": "object",
                  "properties": {
                    "time": {
                      "type": "number",
                      "format": "float",
                      "description": "Time spent to process this request",
                      "example": 0.002
                    },
                    "status": {
                      "type": "string",
                      "example": "ok"
                    },
                    "result": {
                      "$ref": "#/components/schemas/GroupsResult"
                    }
                  }
                }
              }
            }
          }
        }
      }
    },
    "/collections/{collection_name}/points/discover": {
      "post": {
        "tags": [
          "points"
        ],
        "summary": "Discover points",
        "description": "Use context and a target to find the most similar points to the target, constrained by the context.\nWhen using only the context (without a target), a special search - called context search - is performed where pairs of points are used to generate a loss that guides the search towards the zone where most positive examples overlap. This means that the score minimizes the scenario of finding a point closer to a negative than to a positive part of a pair.\nSince the score of a context relates to loss, the maximum score a point can get is 0.0, and it becomes normal that many points can have a score of 0.0.\nWhen using target (with or without context), the score behaves a little different: The  integer part of the score represents the rank with respect to the context, while the decimal part of the score relates to the distance to the target. The context part of the score for  each pair is calculated +1 if the point is closer to a positive than to a negative part of a pair,  and -1 otherwise.\n",
        "operationId": "discover_points",
        "requestBody": {
          "description": "Request points based on {positive, negative} pairs of examples, and/or a target",
          "content": {
            "application/json": {
              "schema": {
                "$ref": "#/components/schemas/DiscoverRequest"
              }
            }
          }
        },
        "parameters": [
          {
            "name": "collection_name",
            "in": "path",
            "description": "Name of the collection to search in",
            "required": true,
            "schema": {
              "type": "string"
            }
          },
          {
            "name": "consistency",
            "in": "query",
            "description": "Define read consistency guarantees for the operation",
            "required": false,
            "schema": {
              "$ref": "#/components/schemas/ReadConsistency"
            }
          },
          {
            "name": "timeout",
            "in": "query",
            "description": "If set, overrides global timeout for this request. Unit is seconds.",
            "required": false,
            "schema": {
              "type": "integer",
              "minimum": 1
            }
          }
        ],
        "responses": {
          "default": {
            "description": "error",
            "content": {
              "application/json": {
                "schema": {
                  "$ref": "#/components/schemas/ErrorResponse"
                }
              }
            }
          },
          "4XX": {
            "description": "error",
            "content": {
              "application/json": {
                "schema": {
                  "$ref": "#/components/schemas/ErrorResponse"
                }
              }
            }
          },
          "200": {
            "description": "successful operation",
            "content": {
              "application/json": {
                "schema": {
                  "type": "object",
                  "properties": {
                    "time": {
                      "type": "number",
                      "format": "float",
                      "description": "Time spent to process this request",
                      "example": 0.002
                    },
                    "status": {
                      "type": "string",
                      "example": "ok"
                    },
                    "result": {
                      "type": "array",
                      "items": {
                        "$ref": "#/components/schemas/ScoredPoint"
                      }
                    }
                  }
                }
              }
            }
          }
        }
      }
    },
    "/collections/{collection_name}/points/discover/batch": {
      "post": {
        "tags": [
          "points"
        ],
        "summary": "Discover batch points",
        "description": "Look for points based on target and/or positive and negative example pairs, in batch.",
        "operationId": "discover_batch_points",
        "requestBody": {
          "description": "Batch request points based on { positive, negative } pairs of examples, and/or a target.",
          "content": {
            "application/json": {
              "schema": {
                "$ref": "#/components/schemas/DiscoverRequestBatch"
              }
            }
          }
        },
        "parameters": [
          {
            "name": "collection_name",
            "in": "path",
            "description": "Name of the collection to search in",
            "required": true,
            "schema": {
              "type": "string"
            }
          },
          {
            "name": "consistency",
            "in": "query",
            "description": "Define read consistency guarantees for the operation",
            "required": false,
            "schema": {
              "$ref": "#/components/schemas/ReadConsistency"
            }
          },
          {
            "name": "timeout",
            "in": "query",
            "description": "If set, overrides global timeout for this request. Unit is seconds.",
            "required": false,
            "schema": {
              "type": "integer",
              "minimum": 1
            }
          }
        ],
        "responses": {
          "default": {
            "description": "error",
            "content": {
              "application/json": {
                "schema": {
                  "$ref": "#/components/schemas/ErrorResponse"
                }
              }
            }
          },
          "4XX": {
            "description": "error",
            "content": {
              "application/json": {
                "schema": {
                  "$ref": "#/components/schemas/ErrorResponse"
                }
              }
            }
          },
          "200": {
            "description": "successful operation",
            "content": {
              "application/json": {
                "schema": {
                  "type": "object",
                  "properties": {
                    "time": {
                      "type": "number",
                      "format": "float",
                      "description": "Time spent to process this request",
                      "example": 0.002
                    },
                    "status": {
                      "type": "string",
                      "example": "ok"
                    },
                    "result": {
                      "type": "array",
                      "items": {
                        "type": "array",
                        "items": {
                          "$ref": "#/components/schemas/ScoredPoint"
                        }
                      }
                    }
                  }
                }
              }
            }
          }
        }
      }
    },
    "/collections/{collection_name}/points/count": {
      "post": {
        "tags": [
          "points"
        ],
        "summary": "Count points",
        "description": "Count points which matches given filtering condition",
        "operationId": "count_points",
        "requestBody": {
          "description": "Request counts of points which matches given filtering condition",
          "content": {
            "application/json": {
              "schema": {
                "$ref": "#/components/schemas/CountRequest"
              }
            }
          }
        },
        "parameters": [
          {
            "name": "collection_name",
            "in": "path",
            "description": "Name of the collection to count in",
            "required": true,
            "schema": {
              "type": "string"
            }
          },
          {
            "name": "timeout",
            "in": "query",
            "description": "If set, overrides global timeout for this request. Unit is seconds.",
            "required": false,
            "schema": {
              "type": "integer",
              "minimum": 1
            }
          }
        ],
        "responses": {
          "default": {
            "description": "error",
            "content": {
              "application/json": {
                "schema": {
                  "$ref": "#/components/schemas/ErrorResponse"
                }
              }
            }
          },
          "4XX": {
            "description": "error",
            "content": {
              "application/json": {
                "schema": {
                  "$ref": "#/components/schemas/ErrorResponse"
                }
              }
            }
          },
          "200": {
            "description": "successful operation",
            "content": {
              "application/json": {
                "schema": {
                  "type": "object",
                  "properties": {
                    "time": {
                      "type": "number",
                      "format": "float",
                      "description": "Time spent to process this request",
                      "example": 0.002
                    },
                    "status": {
                      "type": "string",
                      "example": "ok"
                    },
                    "result": {
                      "$ref": "#/components/schemas/CountResult"
                    }
                  }
                }
              }
            }
          }
        }
      }
    },
    "/collections/{collection_name}/facet": {
      "post": {
        "tags": [
          "points"
        ],
        "summary": "Facet a payload key with a given filter.",
        "description": "Count points that satisfy the given filter for each unique value of a payload key.",
        "operationId": "facet",
        "requestBody": {
          "description": "Request counts of points for each unique value of a payload key",
          "content": {
            "application/json": {
              "schema": {
                "$ref": "#/components/schemas/FacetRequest"
              }
            }
          }
        },
        "parameters": [
          {
            "name": "collection_name",
            "in": "path",
            "description": "Name of the collection to facet in",
            "required": true,
            "schema": {
              "type": "string"
            }
          },
          {
            "name": "timeout",
            "in": "query",
            "description": "If set, overrides global timeout for this request. Unit is seconds.",
            "required": false,
            "schema": {
              "type": "integer",
              "minimum": 1
            }
          },
          {
            "name": "consistency",
            "in": "query",
            "description": "Define read consistency guarantees for the operation",
            "required": false,
            "schema": {
              "$ref": "#/components/schemas/ReadConsistency"
            }
          }
        ],
        "responses": {
          "default": {
            "description": "error",
            "content": {
              "application/json": {
                "schema": {
                  "$ref": "#/components/schemas/ErrorResponse"
                }
              }
            }
          },
          "4XX": {
            "description": "error",
            "content": {
              "application/json": {
                "schema": {
                  "$ref": "#/components/schemas/ErrorResponse"
                }
              }
            }
          },
          "200": {
            "description": "successful operation",
            "content": {
              "application/json": {
                "schema": {
                  "type": "object",
                  "properties": {
                    "time": {
                      "type": "number",
                      "format": "float",
                      "description": "Time spent to process this request",
                      "example": 0.002
                    },
                    "status": {
                      "type": "string",
                      "example": "ok"
                    },
                    "result": {
                      "$ref": "#/components/schemas/FacetResponse"
                    }
                  }
                }
              }
            }
          }
        }
      }
    },
    "/collections/{collection_name}/points/query": {
      "post": {
        "tags": [
          "points"
        ],
        "summary": "Query points",
        "description": "Universally query points. This endpoint covers all capabilities of search, recommend, discover, filters. But also enables hybrid and multi-stage queries.",
        "operationId": "query_points",
        "requestBody": {
          "description": "Describes the query to make to the collection",
          "content": {
            "application/json": {
              "schema": {
                "$ref": "#/components/schemas/QueryRequest"
              }
            }
          }
        },
        "parameters": [
          {
            "name": "collection_name",
            "in": "path",
            "description": "Name of the collection to query",
            "required": true,
            "schema": {
              "type": "string"
            }
          },
          {
            "name": "consistency",
            "in": "query",
            "description": "Define read consistency guarantees for the operation",
            "required": false,
            "schema": {
              "$ref": "#/components/schemas/ReadConsistency"
            }
          },
          {
            "name": "timeout",
            "in": "query",
            "description": "If set, overrides global timeout for this request. Unit is seconds.",
            "required": false,
            "schema": {
              "type": "integer",
              "minimum": 1
            }
          }
        ],
        "responses": {
          "default": {
            "description": "error",
            "content": {
              "application/json": {
                "schema": {
                  "$ref": "#/components/schemas/ErrorResponse"
                }
              }
            }
          },
          "4XX": {
            "description": "error",
            "content": {
              "application/json": {
                "schema": {
                  "$ref": "#/components/schemas/ErrorResponse"
                }
              }
            }
          },
          "200": {
            "description": "successful operation",
            "content": {
              "application/json": {
                "schema": {
                  "type": "object",
                  "properties": {
                    "time": {
                      "type": "number",
                      "format": "float",
                      "description": "Time spent to process this request",
                      "example": 0.002
                    },
                    "status": {
                      "type": "string",
                      "example": "ok"
                    },
                    "result": {
                      "$ref": "#/components/schemas/QueryResponse"
                    }
                  }
                }
              }
            }
          }
        }
      }
    },
    "/collections/{collection_name}/points/query/batch": {
      "post": {
        "tags": [
          "points"
        ],
        "summary": "Query points in batch",
        "description": "Universally query points in batch. This endpoint covers all capabilities of search, recommend, discover, filters. But also enables hybrid and multi-stage queries.",
        "operationId": "query_batch_points",
        "requestBody": {
          "description": "Describes the queries to make to the collection",
          "content": {
            "application/json": {
              "schema": {
                "$ref": "#/components/schemas/QueryRequestBatch"
              }
            }
          }
        },
        "parameters": [
          {
            "name": "collection_name",
            "in": "path",
            "description": "Name of the collection to query",
            "required": true,
            "schema": {
              "type": "string"
            }
          },
          {
            "name": "consistency",
            "in": "query",
            "description": "Define read consistency guarantees for the operation",
            "required": false,
            "schema": {
              "$ref": "#/components/schemas/ReadConsistency"
            }
          },
          {
            "name": "timeout",
            "in": "query",
            "description": "If set, overrides global timeout for this request. Unit is seconds.",
            "required": false,
            "schema": {
              "type": "integer",
              "minimum": 1
            }
          }
        ],
        "responses": {
          "default": {
            "description": "error",
            "content": {
              "application/json": {
                "schema": {
                  "$ref": "#/components/schemas/ErrorResponse"
                }
              }
            }
          },
          "4XX": {
            "description": "error",
            "content": {
              "application/json": {
                "schema": {
                  "$ref": "#/components/schemas/ErrorResponse"
                }
              }
            }
          },
          "200": {
            "description": "successful operation",
            "content": {
              "application/json": {
                "schema": {
                  "type": "object",
                  "properties": {
                    "time": {
                      "type": "number",
                      "format": "float",
                      "description": "Time spent to process this request",
                      "example": 0.002
                    },
                    "status": {
                      "type": "string",
                      "example": "ok"
                    },
                    "result": {
                      "type": "array",
                      "items": {
                        "$ref": "#/components/schemas/QueryResponse"
                      }
                    }
                  }
                }
              }
            }
          }
        }
      }
    },
    "/collections/{collection_name}/points/query/groups": {
      "post": {
        "tags": [
          "points"
        ],
        "summary": "Query points, grouped by a given payload field",
        "description": "Universally query points, grouped by a given payload field",
        "operationId": "query_points_groups",
        "requestBody": {
          "description": "Describes the query to make to the collection",
          "content": {
            "application/json": {
              "schema": {
                "$ref": "#/components/schemas/QueryGroupsRequest"
              }
            }
          }
        },
        "parameters": [
          {
            "name": "collection_name",
            "in": "path",
            "description": "Name of the collection to query",
            "required": true,
            "schema": {
              "type": "string"
            }
          },
          {
            "name": "consistency",
            "in": "query",
            "description": "Define read consistency guarantees for the operation",
            "required": false,
            "schema": {
              "$ref": "#/components/schemas/ReadConsistency"
            }
          },
          {
            "name": "timeout",
            "in": "query",
            "description": "If set, overrides global timeout for this request. Unit is seconds.",
            "required": false,
            "schema": {
              "type": "integer",
              "minimum": 1
            }
          }
        ],
        "responses": {
          "default": {
            "description": "error",
            "content": {
              "application/json": {
                "schema": {
                  "$ref": "#/components/schemas/ErrorResponse"
                }
              }
            }
          },
          "4XX": {
            "description": "error",
            "content": {
              "application/json": {
                "schema": {
                  "$ref": "#/components/schemas/ErrorResponse"
                }
              }
            }
          },
          "200": {
            "description": "successful operation",
            "content": {
              "application/json": {
                "schema": {
                  "type": "object",
                  "properties": {
                    "time": {
                      "type": "number",
                      "format": "float",
                      "description": "Time spent to process this request",
                      "example": 0.002
                    },
                    "status": {
                      "type": "string",
                      "example": "ok"
                    },
                    "result": {
                      "$ref": "#/components/schemas/GroupsResult"
                    }
                  }
                }
              }
            }
          }
        }
      }
    },
    "/collections/{collection_name}/points/search/matrix/pairs": {
      "post": {
        "tags": [
          "points"
        ],
        "summary": "Search points matrix distance pairs",
        "description": "Compute distance matrix for sampled points with a pair based output format",
        "operationId": "search_points_matrix_pairs",
        "requestBody": {
          "description": "Search matrix request with optional filtering",
          "content": {
            "application/json": {
              "schema": {
                "$ref": "#/components/schemas/SearchMatrixRequest"
              }
            }
          }
        },
        "parameters": [
          {
            "name": "collection_name",
            "in": "path",
            "description": "Name of the collection to search in",
            "required": true,
            "schema": {
              "type": "string"
            }
          },
          {
            "name": "consistency",
            "in": "query",
            "description": "Define read consistency guarantees for the operation",
            "required": false,
            "schema": {
              "$ref": "#/components/schemas/ReadConsistency"
            }
          },
          {
            "name": "timeout",
            "in": "query",
            "description": "If set, overrides global timeout for this request. Unit is seconds.",
            "required": false,
            "schema": {
              "type": "integer",
              "minimum": 1
            }
          }
        ],
        "responses": {
          "default": {
            "description": "error",
            "content": {
              "application/json": {
                "schema": {
                  "$ref": "#/components/schemas/ErrorResponse"
                }
              }
            }
          },
          "4XX": {
            "description": "error",
            "content": {
              "application/json": {
                "schema": {
                  "$ref": "#/components/schemas/ErrorResponse"
                }
              }
            }
          },
          "200": {
            "description": "successful operation",
            "content": {
              "application/json": {
                "schema": {
                  "type": "object",
                  "properties": {
                    "time": {
                      "type": "number",
                      "format": "float",
                      "description": "Time spent to process this request",
                      "example": 0.002
                    },
                    "status": {
                      "type": "string",
                      "example": "ok"
                    },
                    "result": {
                      "$ref": "#/components/schemas/SearchMatrixPairsResponse"
                    }
                  }
                }
              }
            }
          }
        }
      }
    },
    "/collections/{collection_name}/points/search/matrix/offsets": {
      "post": {
        "tags": [
          "points"
        ],
<<<<<<< HEAD
        "summary": "Search points matrix distance offsets",
        "description": "Compute distance matrix for sampled points with an offset based output format",
        "operationId": "search_points_matrix_offsets",
=======
        "summary": "Query points, grouped by a given payload field",
        "description": "Universally query points, grouped by a given payload field",
        "operationId": "query_point_groups",
>>>>>>> 032fa1f5
        "requestBody": {
          "description": "Search matrix request with optional filtering",
          "content": {
            "application/json": {
              "schema": {
                "$ref": "#/components/schemas/SearchMatrixRequest"
              }
            }
          }
        },
        "parameters": [
          {
            "name": "collection_name",
            "in": "path",
            "description": "Name of the collection to search in",
            "required": true,
            "schema": {
              "type": "string"
            }
          },
          {
            "name": "consistency",
            "in": "query",
            "description": "Define read consistency guarantees for the operation",
            "required": false,
            "schema": {
              "$ref": "#/components/schemas/ReadConsistency"
            }
          },
          {
            "name": "timeout",
            "in": "query",
            "description": "If set, overrides global timeout for this request. Unit is seconds.",
            "required": false,
            "schema": {
              "type": "integer",
              "minimum": 1
            }
          }
        ],
        "responses": {
          "default": {
            "description": "error",
            "content": {
              "application/json": {
                "schema": {
                  "$ref": "#/components/schemas/ErrorResponse"
                }
              }
            }
          },
          "4XX": {
            "description": "error",
            "content": {
              "application/json": {
                "schema": {
                  "$ref": "#/components/schemas/ErrorResponse"
                }
              }
            }
          },
          "200": {
            "description": "successful operation",
            "content": {
              "application/json": {
                "schema": {
                  "type": "object",
                  "properties": {
                    "time": {
                      "type": "number",
                      "format": "float",
                      "description": "Time spent to process this request",
                      "example": 0.002
                    },
                    "status": {
                      "type": "string",
                      "example": "ok"
                    },
                    "result": {
                      "$ref": "#/components/schemas/SearchMatrixOffsetsResponse"
                    }
                  }
                }
              }
            }
          }
        }
      }
    }
  },
  "openapi": "3.0.1",
  "security": [
    {
      "api-key": []
    },
    {
      "bearerAuth": []
    },
    {}
  ],
  "info": {
    "title": "Qdrant API",
    "description": "API description for Qdrant vector search engine.\n\nThis document describes CRUD and search operations on collections of points (vectors with payload).\n\nQdrant supports any combinations of `should`, `min_should`, `must` and `must_not` conditions, which makes it possible to use in applications when object could not be described solely by vector. It could be location features, availability flags, and other custom properties businesses should take into account.\n## Examples\nThis examples cover the most basic use-cases - collection creation and basic vector search.\n### Create collection\nFirst - let's create a collection with dot-production metric.\n```\ncurl -X PUT 'http://localhost:6333/collections/test_collection' \\\n  -H 'Content-Type: application/json' \\\n  --data-raw '{\n    \"vectors\": {\n      \"size\": 4,\n      \"distance\": \"Dot\"\n    }\n  }'\n\n```\nExpected response:\n```\n{\n    \"result\": true,\n    \"status\": \"ok\",\n    \"time\": 0.031095451\n}\n```\nWe can ensure that collection was created:\n```\ncurl 'http://localhost:6333/collections/test_collection'\n```\nExpected response:\n```\n{\n  \"result\": {\n    \"status\": \"green\",\n    \"vectors_count\": 0,\n    \"segments_count\": 5,\n    \"disk_data_size\": 0,\n    \"ram_data_size\": 0,\n    \"config\": {\n      \"params\": {\n        \"vectors\": {\n          \"size\": 4,\n          \"distance\": \"Dot\"\n        }\n      },\n      \"hnsw_config\": {\n        \"m\": 16,\n        \"ef_construct\": 100,\n        \"full_scan_threshold\": 10000\n      },\n      \"optimizer_config\": {\n        \"deleted_threshold\": 0.2,\n        \"vacuum_min_vector_number\": 1000,\n        \"default_segment_number\": 2,\n        \"max_segment_size\": null,\n        \"memmap_threshold\": null,\n        \"indexing_threshold\": 20000,\n        \"flush_interval_sec\": 5,\n        \"max_optimization_threads\": null\n      },\n      \"wal_config\": {\n        \"wal_capacity_mb\": 32,\n        \"wal_segments_ahead\": 0\n      }\n    }\n  },\n  \"status\": \"ok\",\n  \"time\": 2.1199e-05\n}\n```\n\n### Add points\nLet's now add vectors with some payload:\n```\ncurl -L -X PUT 'http://localhost:6333/collections/test_collection/points?wait=true' \\ -H 'Content-Type: application/json' \\ --data-raw '{\n  \"points\": [\n    {\"id\": 1, \"vector\": [0.05, 0.61, 0.76, 0.74], \"payload\": {\"city\": \"Berlin\"}},\n    {\"id\": 2, \"vector\": [0.19, 0.81, 0.75, 0.11], \"payload\": {\"city\": [\"Berlin\", \"London\"] }},\n    {\"id\": 3, \"vector\": [0.36, 0.55, 0.47, 0.94], \"payload\": {\"city\": [\"Berlin\", \"Moscow\"] }},\n    {\"id\": 4, \"vector\": [0.18, 0.01, 0.85, 0.80], \"payload\": {\"city\": [\"London\", \"Moscow\"] }},\n    {\"id\": 5, \"vector\": [0.24, 0.18, 0.22, 0.44], \"payload\": {\"count\": [0]}},\n    {\"id\": 6, \"vector\": [0.35, 0.08, 0.11, 0.44]}\n  ]\n}'\n```\nExpected response:\n```\n{\n    \"result\": {\n        \"operation_id\": 0,\n        \"status\": \"completed\"\n    },\n    \"status\": \"ok\",\n    \"time\": 0.000206061\n}\n```\n### Search with filtering\nLet's start with a basic request:\n```\ncurl -L -X POST 'http://localhost:6333/collections/test_collection/points/search' \\ -H 'Content-Type: application/json' \\ --data-raw '{\n    \"vector\": [0.2,0.1,0.9,0.7],\n    \"top\": 3\n}'\n```\nExpected response:\n```\n{\n    \"result\": [\n        { \"id\": 4, \"score\": 1.362, \"payload\": null, \"version\": 0 },\n        { \"id\": 1, \"score\": 1.273, \"payload\": null, \"version\": 0 },\n        { \"id\": 3, \"score\": 1.208, \"payload\": null, \"version\": 0 }\n    ],\n    \"status\": \"ok\",\n    \"time\": 0.000055785\n}\n```\nBut result is different if we add a filter:\n```\ncurl -L -X POST 'http://localhost:6333/collections/test_collection/points/search' \\ -H 'Content-Type: application/json' \\ --data-raw '{\n    \"filter\": {\n        \"should\": [\n            {\n                \"key\": \"city\",\n                \"match\": {\n                    \"value\": \"London\"\n                }\n            }\n        ]\n    },\n    \"vector\": [0.2, 0.1, 0.9, 0.7],\n    \"top\": 3\n}'\n```\nExpected response:\n```\n{\n    \"result\": [\n        { \"id\": 4, \"score\": 1.362, \"payload\": null, \"version\": 0 },\n        { \"id\": 2, \"score\": 0.871, \"payload\": null, \"version\": 0 }\n    ],\n    \"status\": \"ok\",\n    \"time\": 0.000093972\n}\n```\n",
    "contact": {
      "email": "andrey@vasnetsov.com"
    },
    "license": {
      "name": "Apache 2.0",
      "url": "http://www.apache.org/licenses/LICENSE-2.0.html"
    },
    "version": "master"
  },
  "externalDocs": {
    "description": "Find out more about Qdrant applications and demo",
    "url": "https://qdrant.tech/documentation/"
  },
  "servers": [
    {
      "url": "{protocol}://{hostname}:{port}",
      "variables": {
        "protocol": {
          "enum": [
            "http",
            "https"
          ],
          "default": "http"
        },
        "hostname": {
          "default": "localhost"
        },
        "port": {
          "default": "6333"
        }
      }
    }
  ],
  "tags": [
    {
      "name": "collections",
      "description": "Searchable collections of points."
    },
    {
      "name": "points",
      "description": "Float-point vectors with payload."
    },
    {
      "name": "cluster",
      "description": "Service distributed setup."
    },
    {
      "name": "snapshots",
      "description": "Storage and collections snapshots."
    },
    {
      "name": "service",
      "description": "Qdrant service utilities."
    },
    {
      "name": "beta",
      "description": "Beta features, do not depend on these yet."
    }
  ],
  "components": {
    "securitySchemes": {
      "api-key": {
        "type": "apiKey",
        "in": "header",
        "name": "api-key",
        "description": "Authorization key, either read-write or read-only"
      },
      "bearerAuth": {
        "type": "http",
        "scheme": "bearer"
      }
    },
    "schemas": {
      "ErrorResponse": {
        "type": "object",
        "properties": {
          "time": {
            "type": "number",
            "format": "float",
            "description": "Time spent to process this request"
          },
          "status": {
            "type": "object",
            "properties": {
              "error": {
                "type": "string",
                "description": "Description of the occurred error."
              }
            }
          },
          "result": {
            "type": "object",
            "nullable": true
          }
        }
      },
      "CollectionsResponse": {
        "type": "object",
        "required": [
          "collections"
        ],
        "properties": {
          "collections": {
            "type": "array",
            "items": {
              "$ref": "#/components/schemas/CollectionDescription"
            }
          }
        },
        "example": {
          "collections": [
            {
              "name": "arivx-title"
            },
            {
              "name": "arivx-abstract"
            },
            {
              "name": "medium-title"
            },
            {
              "name": "medium-text"
            }
          ]
        }
      },
      "CollectionDescription": {
        "type": "object",
        "required": [
          "name"
        ],
        "properties": {
          "name": {
            "type": "string"
          }
        }
      },
      "CollectionInfo": {
        "description": "Current statistics and configuration of the collection",
        "type": "object",
        "required": [
          "config",
          "optimizer_status",
          "payload_schema",
          "segments_count",
          "status"
        ],
        "properties": {
          "status": {
            "$ref": "#/components/schemas/CollectionStatus"
          },
          "optimizer_status": {
            "$ref": "#/components/schemas/OptimizersStatus"
          },
          "vectors_count": {
            "description": "DEPRECATED: Approximate number of vectors in collection. All vectors in collection are available for querying. Calculated as `points_count x vectors_per_point`. Where `vectors_per_point` is a number of named vectors in schema.",
            "type": "integer",
            "format": "uint",
            "minimum": 0,
            "nullable": true
          },
          "indexed_vectors_count": {
            "description": "Approximate number of indexed vectors in the collection. Indexed vectors in large segments are faster to query, as it is stored in a specialized vector index.",
            "type": "integer",
            "format": "uint",
            "minimum": 0,
            "nullable": true
          },
          "points_count": {
            "description": "Approximate number of points (vectors + payloads) in collection. Each point could be accessed by unique id.",
            "type": "integer",
            "format": "uint",
            "minimum": 0,
            "nullable": true
          },
          "segments_count": {
            "description": "Number of segments in collection. Each segment has independent vector as payload indexes",
            "type": "integer",
            "format": "uint",
            "minimum": 0
          },
          "config": {
            "$ref": "#/components/schemas/CollectionConfig"
          },
          "payload_schema": {
            "description": "Types of stored payload",
            "type": "object",
            "additionalProperties": {
              "$ref": "#/components/schemas/PayloadIndexInfo"
            }
          }
        }
      },
      "CollectionStatus": {
        "description": "Current state of the collection. `Green` - all good. `Yellow` - optimization is running, 'Grey' - optimizations are possible but not triggered, `Red` - some operations failed and was not recovered",
        "type": "string",
        "enum": [
          "green",
          "yellow",
          "grey",
          "red"
        ]
      },
      "OptimizersStatus": {
        "description": "Current state of the collection",
        "oneOf": [
          {
            "description": "Optimizers are reporting as expected",
            "type": "string",
            "enum": [
              "ok"
            ]
          },
          {
            "description": "Something wrong happened with optimizers",
            "type": "object",
            "required": [
              "error"
            ],
            "properties": {
              "error": {
                "type": "string"
              }
            },
            "additionalProperties": false
          }
        ]
      },
      "CollectionConfig": {
        "type": "object",
        "required": [
          "hnsw_config",
          "optimizer_config",
          "params",
          "wal_config"
        ],
        "properties": {
          "params": {
            "$ref": "#/components/schemas/CollectionParams"
          },
          "hnsw_config": {
            "$ref": "#/components/schemas/HnswConfig"
          },
          "optimizer_config": {
            "$ref": "#/components/schemas/OptimizersConfig"
          },
          "wal_config": {
            "$ref": "#/components/schemas/WalConfig"
          },
          "quantization_config": {
            "default": null,
            "anyOf": [
              {
                "$ref": "#/components/schemas/QuantizationConfig"
              },
              {
                "nullable": true
              }
            ]
          }
        }
      },
      "CollectionParams": {
        "type": "object",
        "properties": {
          "vectors": {
            "$ref": "#/components/schemas/VectorsConfig"
          },
          "shard_number": {
            "description": "Number of shards the collection has",
            "default": 1,
            "type": "integer",
            "format": "uint32",
            "minimum": 1
          },
          "sharding_method": {
            "description": "Sharding method Default is Auto - points are distributed across all available shards Custom - points are distributed across shards according to shard key",
            "anyOf": [
              {
                "$ref": "#/components/schemas/ShardingMethod"
              },
              {
                "nullable": true
              }
            ]
          },
          "replication_factor": {
            "description": "Number of replicas for each shard",
            "default": 1,
            "type": "integer",
            "format": "uint32",
            "minimum": 1
          },
          "write_consistency_factor": {
            "description": "Defines how many replicas should apply the operation for us to consider it successful. Increasing this number will make the collection more resilient to inconsistencies, but will also make it fail if not enough replicas are available. Does not have any performance impact.",
            "default": 1,
            "type": "integer",
            "format": "uint32",
            "minimum": 1
          },
          "read_fan_out_factor": {
            "description": "Defines how many additional replicas should be processing read request at the same time. Default value is Auto, which means that fan-out will be determined automatically based on the busyness of the local replica. Having more than 0 might be useful to smooth latency spikes of individual nodes.",
            "type": "integer",
            "format": "uint32",
            "minimum": 0,
            "nullable": true
          },
          "on_disk_payload": {
            "description": "If true - point's payload will not be stored in memory. It will be read from the disk every time it is requested. This setting saves RAM by (slightly) increasing the response time. Note: those payload values that are involved in filtering and are indexed - remain in RAM.",
            "default": false,
            "type": "boolean"
          },
          "sparse_vectors": {
            "description": "Configuration of the sparse vector storage",
            "type": "object",
            "additionalProperties": {
              "$ref": "#/components/schemas/SparseVectorParams"
            },
            "nullable": true
          }
        }
      },
      "VectorsConfig": {
        "description": "Vector params separator for single and multiple vector modes Single mode:\n\n{ \"size\": 128, \"distance\": \"Cosine\" }\n\nor multiple mode:\n\n{ \"default\": { \"size\": 128, \"distance\": \"Cosine\" } }",
        "anyOf": [
          {
            "$ref": "#/components/schemas/VectorParams"
          },
          {
            "type": "object",
            "additionalProperties": {
              "$ref": "#/components/schemas/VectorParams"
            }
          }
        ]
      },
      "VectorParams": {
        "description": "Params of single vector data storage",
        "type": "object",
        "required": [
          "distance",
          "size"
        ],
        "properties": {
          "size": {
            "description": "Size of a vectors used",
            "type": "integer",
            "format": "uint64",
            "minimum": 1
          },
          "distance": {
            "$ref": "#/components/schemas/Distance"
          },
          "hnsw_config": {
            "description": "Custom params for HNSW index. If none - values from collection configuration are used.",
            "anyOf": [
              {
                "$ref": "#/components/schemas/HnswConfigDiff"
              },
              {
                "nullable": true
              }
            ]
          },
          "quantization_config": {
            "description": "Custom params for quantization. If none - values from collection configuration are used.",
            "anyOf": [
              {
                "$ref": "#/components/schemas/QuantizationConfig"
              },
              {
                "nullable": true
              }
            ]
          },
          "on_disk": {
            "description": "If true, vectors are served from disk, improving RAM usage at the cost of latency Default: false",
            "type": "boolean",
            "nullable": true
          },
          "datatype": {
            "description": "Defines which datatype should be used to represent vectors in the storage. Choosing different datatypes allows to optimize memory usage and performance vs accuracy.\n\n- For `float32` datatype - vectors are stored as single-precision floating point numbers, 4 bytes. - For `float16` datatype - vectors are stored as half-precision floating point numbers, 2 bytes. - For `uint8` datatype - vectors are stored as unsigned 8-bit integers, 1 byte. It expects vector elements to be in range `[0, 255]`.",
            "anyOf": [
              {
                "$ref": "#/components/schemas/Datatype"
              },
              {
                "nullable": true
              }
            ]
          },
          "multivector_config": {
            "anyOf": [
              {
                "$ref": "#/components/schemas/MultiVectorConfig"
              },
              {
                "nullable": true
              }
            ]
          }
        }
      },
      "Distance": {
        "description": "Type of internal tags, build from payload Distance function types used to compare vectors",
        "type": "string",
        "enum": [
          "Cosine",
          "Euclid",
          "Dot",
          "Manhattan"
        ]
      },
      "HnswConfigDiff": {
        "type": "object",
        "properties": {
          "m": {
            "description": "Number of edges per node in the index graph. Larger the value - more accurate the search, more space required.",
            "type": "integer",
            "format": "uint",
            "minimum": 0,
            "nullable": true
          },
          "ef_construct": {
            "description": "Number of neighbours to consider during the index building. Larger the value - more accurate the search, more time required to build the index.",
            "type": "integer",
            "format": "uint",
            "minimum": 4,
            "nullable": true
          },
          "full_scan_threshold": {
            "description": "Minimal size (in kilobytes) of vectors for additional payload-based indexing. If payload chunk is smaller than `full_scan_threshold_kb` additional indexing won't be used - in this case full-scan search should be preferred by query planner and additional indexing is not required. Note: 1Kb = 1 vector of size 256",
            "type": "integer",
            "format": "uint",
            "minimum": 10,
            "nullable": true
          },
          "max_indexing_threads": {
            "description": "Number of parallel threads used for background index building. If 0 - automatically select from 8 to 16. Best to keep between 8 and 16 to prevent likelihood of building broken/inefficient HNSW graphs. On small CPUs, less threads are used.",
            "type": "integer",
            "format": "uint",
            "minimum": 0,
            "nullable": true
          },
          "on_disk": {
            "description": "Store HNSW index on disk. If set to false, the index will be stored in RAM. Default: false",
            "type": "boolean",
            "nullable": true
          },
          "payload_m": {
            "description": "Custom M param for additional payload-aware HNSW links. If not set, default M will be used.",
            "type": "integer",
            "format": "uint",
            "minimum": 0,
            "nullable": true
          }
        }
      },
      "QuantizationConfig": {
        "anyOf": [
          {
            "$ref": "#/components/schemas/ScalarQuantization"
          },
          {
            "$ref": "#/components/schemas/ProductQuantization"
          },
          {
            "$ref": "#/components/schemas/BinaryQuantization"
          }
        ]
      },
      "ScalarQuantization": {
        "type": "object",
        "required": [
          "scalar"
        ],
        "properties": {
          "scalar": {
            "$ref": "#/components/schemas/ScalarQuantizationConfig"
          }
        }
      },
      "ScalarQuantizationConfig": {
        "type": "object",
        "required": [
          "type"
        ],
        "properties": {
          "type": {
            "$ref": "#/components/schemas/ScalarType"
          },
          "quantile": {
            "description": "Quantile for quantization. Expected value range in [0.5, 1.0]. If not set - use the whole range of values",
            "type": "number",
            "format": "float",
            "maximum": 1,
            "minimum": 0.5,
            "nullable": true
          },
          "always_ram": {
            "description": "If true - quantized vectors always will be stored in RAM, ignoring the config of main storage",
            "type": "boolean",
            "nullable": true
          }
        }
      },
      "ScalarType": {
        "type": "string",
        "enum": [
          "int8"
        ]
      },
      "ProductQuantization": {
        "type": "object",
        "required": [
          "product"
        ],
        "properties": {
          "product": {
            "$ref": "#/components/schemas/ProductQuantizationConfig"
          }
        }
      },
      "ProductQuantizationConfig": {
        "type": "object",
        "required": [
          "compression"
        ],
        "properties": {
          "compression": {
            "$ref": "#/components/schemas/CompressionRatio"
          },
          "always_ram": {
            "type": "boolean",
            "nullable": true
          }
        }
      },
      "CompressionRatio": {
        "type": "string",
        "enum": [
          "x4",
          "x8",
          "x16",
          "x32",
          "x64"
        ]
      },
      "BinaryQuantization": {
        "type": "object",
        "required": [
          "binary"
        ],
        "properties": {
          "binary": {
            "$ref": "#/components/schemas/BinaryQuantizationConfig"
          }
        }
      },
      "BinaryQuantizationConfig": {
        "type": "object",
        "properties": {
          "always_ram": {
            "type": "boolean",
            "nullable": true
          }
        }
      },
      "Datatype": {
        "type": "string",
        "enum": [
          "float32",
          "uint8",
          "float16"
        ]
      },
      "MultiVectorConfig": {
        "type": "object",
        "required": [
          "comparator"
        ],
        "properties": {
          "comparator": {
            "$ref": "#/components/schemas/MultiVectorComparator"
          }
        }
      },
      "MultiVectorComparator": {
        "type": "string",
        "enum": [
          "max_sim"
        ]
      },
      "ShardingMethod": {
        "type": "string",
        "enum": [
          "auto",
          "custom"
        ]
      },
      "SparseVectorParams": {
        "description": "Params of single sparse vector data storage",
        "type": "object",
        "properties": {
          "index": {
            "description": "Custom params for index. If none - values from collection configuration are used.",
            "anyOf": [
              {
                "$ref": "#/components/schemas/SparseIndexParams"
              },
              {
                "nullable": true
              }
            ]
          },
          "modifier": {
            "description": "Configures addition value modifications for sparse vectors. Default: none",
            "anyOf": [
              {
                "$ref": "#/components/schemas/Modifier"
              },
              {
                "nullable": true
              }
            ]
          }
        }
      },
      "SparseIndexParams": {
        "description": "Configuration for sparse inverted index.",
        "type": "object",
        "properties": {
          "full_scan_threshold": {
            "description": "We prefer a full scan search upto (excluding) this number of vectors.\n\nNote: this is number of vectors, not KiloBytes.",
            "type": "integer",
            "format": "uint",
            "minimum": 0,
            "nullable": true
          },
          "on_disk": {
            "description": "Store index on disk. If set to false, the index will be stored in RAM. Default: false",
            "type": "boolean",
            "nullable": true
          },
          "datatype": {
            "description": "Defines which datatype should be used for the index. Choosing different datatypes allows to optimize memory usage and performance vs accuracy.\n\n- For `float32` datatype - vectors are stored as single-precision floating point numbers, 4 bytes. - For `float16` datatype - vectors are stored as half-precision floating point numbers, 2 bytes. - For `uint8` datatype - vectors are quantized to unsigned 8-bit integers, 1 byte. Quantization to fit byte range `[0, 255]` happens during indexing automatically, so the actual vector data does not need to conform to this range.",
            "anyOf": [
              {
                "$ref": "#/components/schemas/Datatype"
              },
              {
                "nullable": true
              }
            ]
          }
        }
      },
      "Modifier": {
        "description": "If used, include weight modification, which will be applied to sparse vectors at query time: None - no modification (default) Idf - inverse document frequency, based on statistics of the collection",
        "type": "string",
        "enum": [
          "none",
          "idf"
        ]
      },
      "HnswConfig": {
        "description": "Config of HNSW index",
        "type": "object",
        "required": [
          "ef_construct",
          "full_scan_threshold",
          "m"
        ],
        "properties": {
          "m": {
            "description": "Number of edges per node in the index graph. Larger the value - more accurate the search, more space required.",
            "type": "integer",
            "format": "uint",
            "minimum": 0
          },
          "ef_construct": {
            "description": "Number of neighbours to consider during the index building. Larger the value - more accurate the search, more time required to build index.",
            "type": "integer",
            "format": "uint",
            "minimum": 4
          },
          "full_scan_threshold": {
            "description": "Minimal size (in KiloBytes) of vectors for additional payload-based indexing. If payload chunk is smaller than `full_scan_threshold_kb` additional indexing won't be used - in this case full-scan search should be preferred by query planner and additional indexing is not required. Note: 1Kb = 1 vector of size 256",
            "type": "integer",
            "format": "uint",
            "minimum": 0
          },
          "max_indexing_threads": {
            "description": "Number of parallel threads used for background index building. If 0 - automatically select from 8 to 16. Best to keep between 8 and 16 to prevent likelihood of slow building or broken/inefficient HNSW graphs. On small CPUs, less threads are used.",
            "default": 0,
            "type": "integer",
            "format": "uint",
            "minimum": 0
          },
          "on_disk": {
            "description": "Store HNSW index on disk. If set to false, index will be stored in RAM. Default: false",
            "type": "boolean",
            "nullable": true
          },
          "payload_m": {
            "description": "Custom M param for hnsw graph built for payload index. If not set, default M will be used.",
            "type": "integer",
            "format": "uint",
            "minimum": 0,
            "nullable": true
          }
        }
      },
      "OptimizersConfig": {
        "type": "object",
        "required": [
          "default_segment_number",
          "deleted_threshold",
          "flush_interval_sec",
          "vacuum_min_vector_number"
        ],
        "properties": {
          "deleted_threshold": {
            "description": "The minimal fraction of deleted vectors in a segment, required to perform segment optimization",
            "type": "number",
            "format": "double",
            "maximum": 1,
            "minimum": 0
          },
          "vacuum_min_vector_number": {
            "description": "The minimal number of vectors in a segment, required to perform segment optimization",
            "type": "integer",
            "format": "uint",
            "minimum": 100
          },
          "default_segment_number": {
            "description": "Target amount of segments optimizer will try to keep. Real amount of segments may vary depending on multiple parameters: - Amount of stored points - Current write RPS\n\nIt is recommended to select default number of segments as a factor of the number of search threads, so that each segment would be handled evenly by one of the threads. If `default_segment_number = 0`, will be automatically selected by the number of available CPUs.",
            "type": "integer",
            "format": "uint",
            "minimum": 0
          },
          "max_segment_size": {
            "description": "Do not create segments larger this size (in kilobytes). Large segments might require disproportionately long indexation times, therefore it makes sense to limit the size of segments.\n\nIf indexing speed is more important - make this parameter lower. If search speed is more important - make this parameter higher. Note: 1Kb = 1 vector of size 256 If not set, will be automatically selected considering the number of available CPUs.",
            "default": null,
            "type": "integer",
            "format": "uint",
            "minimum": 0,
            "nullable": true
          },
          "memmap_threshold": {
            "description": "Maximum size (in kilobytes) of vectors to store in-memory per segment. Segments larger than this threshold will be stored as read-only memmaped file.\n\nMemmap storage is disabled by default, to enable it, set this threshold to a reasonable value.\n\nTo disable memmap storage, set this to `0`. Internally it will use the largest threshold possible.\n\nNote: 1Kb = 1 vector of size 256",
            "default": null,
            "type": "integer",
            "format": "uint",
            "minimum": 0,
            "nullable": true
          },
          "indexing_threshold": {
            "description": "Maximum size (in kilobytes) of vectors allowed for plain index, exceeding this threshold will enable vector indexing\n\nDefault value is 20,000, based on <https://github.com/google-research/google-research/blob/master/scann/docs/algorithms.md>.\n\nTo disable vector indexing, set to `0`.\n\nNote: 1kB = 1 vector of size 256.",
            "default": null,
            "type": "integer",
            "format": "uint",
            "minimum": 0,
            "nullable": true
          },
          "flush_interval_sec": {
            "description": "Minimum interval between forced flushes.",
            "type": "integer",
            "format": "uint64",
            "minimum": 0
          },
          "max_optimization_threads": {
            "description": "Max number of threads (jobs) for running optimizations per shard. Note: each optimization job will also use `max_indexing_threads` threads by itself for index building. If null - have no limit and choose dynamically to saturate CPU. If 0 - no optimization threads, optimizations will be disabled.",
            "default": null,
            "type": "integer",
            "format": "uint",
            "minimum": 0,
            "nullable": true
          }
        }
      },
      "WalConfig": {
        "type": "object",
        "required": [
          "wal_capacity_mb",
          "wal_segments_ahead"
        ],
        "properties": {
          "wal_capacity_mb": {
            "description": "Size of a single WAL segment in MB",
            "type": "integer",
            "format": "uint",
            "minimum": 1
          },
          "wal_segments_ahead": {
            "description": "Number of WAL segments to create ahead of actually used ones",
            "type": "integer",
            "format": "uint",
            "minimum": 0
          }
        }
      },
      "PayloadIndexInfo": {
        "description": "Display payload field type & index information",
        "type": "object",
        "required": [
          "data_type",
          "points"
        ],
        "properties": {
          "data_type": {
            "$ref": "#/components/schemas/PayloadSchemaType"
          },
          "params": {
            "anyOf": [
              {
                "$ref": "#/components/schemas/PayloadSchemaParams"
              },
              {
                "nullable": true
              }
            ]
          },
          "points": {
            "description": "Number of points indexed with this index",
            "type": "integer",
            "format": "uint",
            "minimum": 0
          }
        }
      },
      "PayloadSchemaType": {
        "description": "All possible names of payload types",
        "type": "string",
        "enum": [
          "keyword",
          "integer",
          "float",
          "geo",
          "text",
          "bool",
          "datetime",
          "uuid"
        ]
      },
      "PayloadSchemaParams": {
        "description": "Payload type with parameters",
        "anyOf": [
          {
            "$ref": "#/components/schemas/KeywordIndexParams"
          },
          {
            "$ref": "#/components/schemas/IntegerIndexParams"
          },
          {
            "$ref": "#/components/schemas/FloatIndexParams"
          },
          {
            "$ref": "#/components/schemas/GeoIndexParams"
          },
          {
            "$ref": "#/components/schemas/TextIndexParams"
          },
          {
            "$ref": "#/components/schemas/BoolIndexParams"
          },
          {
            "$ref": "#/components/schemas/DatetimeIndexParams"
          },
          {
            "$ref": "#/components/schemas/UuidIndexParams"
          }
        ]
      },
      "KeywordIndexParams": {
        "type": "object",
        "required": [
          "type"
        ],
        "properties": {
          "type": {
            "$ref": "#/components/schemas/KeywordIndexType"
          },
          "is_tenant": {
            "description": "If true - used for tenant optimization. Default: false.",
            "type": "boolean",
            "nullable": true
          },
          "on_disk": {
            "description": "If true, store the index on disk. Default: false.",
            "type": "boolean",
            "nullable": true
          }
        }
      },
      "KeywordIndexType": {
        "type": "string",
        "enum": [
          "keyword"
        ]
      },
      "IntegerIndexParams": {
        "type": "object",
        "required": [
          "type"
        ],
        "properties": {
          "type": {
            "$ref": "#/components/schemas/IntegerIndexType"
          },
          "lookup": {
            "description": "If true - support direct lookups.",
            "type": "boolean",
            "nullable": true
          },
          "range": {
            "description": "If true - support ranges filters.",
            "type": "boolean",
            "nullable": true
          },
          "is_principal": {
            "description": "If true - use this key to organize storage of the collection data. This option assumes that this key will be used in majority of filtered requests.",
            "type": "boolean",
            "nullable": true
          },
          "on_disk": {
            "description": "If true, store the index on disk. Default: false.",
            "type": "boolean",
            "nullable": true
          }
        }
      },
      "IntegerIndexType": {
        "type": "string",
        "enum": [
          "integer"
        ]
      },
      "FloatIndexParams": {
        "type": "object",
        "required": [
          "type"
        ],
        "properties": {
          "type": {
            "$ref": "#/components/schemas/FloatIndexType"
          },
          "is_principal": {
            "description": "If true - use this key to organize storage of the collection data. This option assumes that this key will be used in majority of filtered requests.",
            "type": "boolean",
            "nullable": true
          },
          "on_disk": {
            "description": "If true, store the index on disk. Default: false.",
            "type": "boolean",
            "nullable": true
          }
        }
      },
      "FloatIndexType": {
        "type": "string",
        "enum": [
          "float"
        ]
      },
      "GeoIndexParams": {
        "type": "object",
        "required": [
          "type"
        ],
        "properties": {
          "type": {
            "$ref": "#/components/schemas/GeoIndexType"
          }
        }
      },
      "GeoIndexType": {
        "type": "string",
        "enum": [
          "geo"
        ]
      },
      "TextIndexParams": {
        "type": "object",
        "required": [
          "type"
        ],
        "properties": {
          "type": {
            "$ref": "#/components/schemas/TextIndexType"
          },
          "tokenizer": {
            "$ref": "#/components/schemas/TokenizerType"
          },
          "min_token_len": {
            "type": "integer",
            "format": "uint",
            "minimum": 0,
            "nullable": true
          },
          "max_token_len": {
            "type": "integer",
            "format": "uint",
            "minimum": 0,
            "nullable": true
          },
          "lowercase": {
            "description": "If true, lowercase all tokens. Default: true.",
            "type": "boolean",
            "nullable": true
          }
        }
      },
      "TextIndexType": {
        "type": "string",
        "enum": [
          "text"
        ]
      },
      "TokenizerType": {
        "type": "string",
        "enum": [
          "prefix",
          "whitespace",
          "word",
          "multilingual"
        ]
      },
      "BoolIndexParams": {
        "type": "object",
        "required": [
          "type"
        ],
        "properties": {
          "type": {
            "$ref": "#/components/schemas/BoolIndexType"
          }
        }
      },
      "BoolIndexType": {
        "type": "string",
        "enum": [
          "bool"
        ]
      },
      "DatetimeIndexParams": {
        "type": "object",
        "required": [
          "type"
        ],
        "properties": {
          "type": {
            "$ref": "#/components/schemas/DatetimeIndexType"
          },
          "is_principal": {
            "description": "If true - use this key to organize storage of the collection data. This option assumes that this key will be used in majority of filtered requests.",
            "type": "boolean",
            "nullable": true
          },
          "on_disk": {
            "description": "If true, store the index on disk. Default: false.",
            "type": "boolean",
            "nullable": true
          }
        }
      },
      "DatetimeIndexType": {
        "type": "string",
        "enum": [
          "datetime"
        ]
      },
      "UuidIndexParams": {
        "type": "object",
        "required": [
          "type"
        ],
        "properties": {
          "type": {
            "$ref": "#/components/schemas/UuidIndexType"
          },
          "is_tenant": {
            "description": "If true - used for tenant optimization.",
            "type": "boolean",
            "nullable": true
          },
          "on_disk": {
            "description": "If true, store the index on disk. Default: false.",
            "type": "boolean",
            "nullable": true
          }
        }
      },
      "UuidIndexType": {
        "type": "string",
        "enum": [
          "uuid"
        ]
      },
      "PointRequest": {
        "type": "object",
        "required": [
          "ids"
        ],
        "properties": {
          "shard_key": {
            "description": "Specify in which shards to look for the points, if not specified - look in all shards",
            "anyOf": [
              {
                "$ref": "#/components/schemas/ShardKeySelector"
              },
              {
                "nullable": true
              }
            ]
          },
          "ids": {
            "description": "Look for points with ids",
            "type": "array",
            "items": {
              "$ref": "#/components/schemas/ExtendedPointId"
            }
          },
          "with_payload": {
            "description": "Select which payload to return with the response. Default is true.",
            "anyOf": [
              {
                "$ref": "#/components/schemas/WithPayloadInterface"
              },
              {
                "nullable": true
              }
            ]
          },
          "with_vector": {
            "$ref": "#/components/schemas/WithVector"
          }
        }
      },
      "ShardKeySelector": {
        "anyOf": [
          {
            "$ref": "#/components/schemas/ShardKey"
          },
          {
            "type": "array",
            "items": {
              "$ref": "#/components/schemas/ShardKey"
            }
          }
        ]
      },
      "ShardKey": {
        "anyOf": [
          {
            "type": "string",
            "example": "region_1"
          },
          {
            "type": "integer",
            "format": "uint64",
            "minimum": 0,
            "example": 12
          }
        ]
      },
      "ExtendedPointId": {
        "description": "Type, used for specifying point ID in user interface",
        "anyOf": [
          {
            "type": "integer",
            "format": "uint64",
            "minimum": 0,
            "example": 42
          },
          {
            "type": "string",
            "format": "uuid",
            "example": "550e8400-e29b-41d4-a716-446655440000"
          }
        ]
      },
      "WithPayloadInterface": {
        "description": "Options for specifying which payload to include or not",
        "anyOf": [
          {
            "description": "If `true` - return all payload, If `false` - do not return payload",
            "type": "boolean"
          },
          {
            "description": "Specify which fields to return",
            "type": "array",
            "items": {
              "type": "string"
            }
          },
          {
            "$ref": "#/components/schemas/PayloadSelector"
          }
        ]
      },
      "PayloadSelector": {
        "description": "Specifies how to treat payload selector",
        "anyOf": [
          {
            "$ref": "#/components/schemas/PayloadSelectorInclude"
          },
          {
            "$ref": "#/components/schemas/PayloadSelectorExclude"
          }
        ]
      },
      "PayloadSelectorInclude": {
        "type": "object",
        "required": [
          "include"
        ],
        "properties": {
          "include": {
            "description": "Only include this payload keys",
            "type": "array",
            "items": {
              "type": "string"
            }
          }
        },
        "additionalProperties": false
      },
      "PayloadSelectorExclude": {
        "type": "object",
        "required": [
          "exclude"
        ],
        "properties": {
          "exclude": {
            "description": "Exclude this fields from returning payload",
            "type": "array",
            "items": {
              "type": "string"
            }
          }
        },
        "additionalProperties": false
      },
      "WithVector": {
        "description": "Options for specifying which vector to include",
        "anyOf": [
          {
            "description": "If `true` - return all vector, If `false` - do not return vector",
            "type": "boolean"
          },
          {
            "description": "Specify which vector to return",
            "type": "array",
            "items": {
              "type": "string"
            }
          }
        ]
      },
      "Record": {
        "description": "Point data",
        "type": "object",
        "required": [
          "id"
        ],
        "properties": {
          "id": {
            "$ref": "#/components/schemas/ExtendedPointId"
          },
          "payload": {
            "description": "Payload - values assigned to the point",
            "anyOf": [
              {
                "$ref": "#/components/schemas/Payload"
              },
              {
                "nullable": true
              }
            ]
          },
          "vector": {
            "description": "Vector of the point",
            "anyOf": [
              {
                "$ref": "#/components/schemas/VectorStruct"
              },
              {
                "nullable": true
              }
            ]
          },
          "shard_key": {
            "description": "Shard Key",
            "anyOf": [
              {
                "$ref": "#/components/schemas/ShardKey"
              },
              {
                "nullable": true
              }
            ]
          },
          "order_value": {
            "anyOf": [
              {
                "$ref": "#/components/schemas/OrderValue"
              },
              {
                "nullable": true
              }
            ]
          }
        }
      },
      "Payload": {
        "type": "object",
        "additionalProperties": true,
        "example": {
          "city": "London",
          "color": "green"
        }
      },
      "VectorStruct": {
        "description": "Full vector data per point separator with single and multiple vector modes",
        "anyOf": [
          {
            "type": "array",
            "items": {
              "type": "number",
              "format": "float"
            },
            "example": [
              0.875,
              0.140625,
              0.897599995136261
            ]
          },
          {
            "type": "array",
            "items": {
              "type": "array",
              "items": {
                "type": "number",
                "format": "float"
              }
            },
            "example": [
              [
                0.875,
                0.140625,
                0.11020000278949738
              ],
              [
                0.7580000162124634,
                0.28126001358032227,
                0.9687100052833557
              ],
              [
                0.6209999918937683,
                0.42187801003456116,
                0.9375
              ]
            ]
          },
          {
            "type": "object",
            "additionalProperties": {
              "$ref": "#/components/schemas/Vector"
            },
            "example": {
              "image-embeddings": [
                0.8730000257492065,
                0.140625,
                0.897599995136261
              ]
            }
          },
          {
            "$ref": "#/components/schemas/Document"
          }
        ]
      },
      "Vector": {
        "anyOf": [
          {
            "type": "array",
            "items": {
              "type": "number",
              "format": "float"
            }
          },
          {
            "$ref": "#/components/schemas/SparseVector"
          },
          {
            "type": "array",
            "items": {
              "type": "array",
              "items": {
                "type": "number",
                "format": "float"
              }
            }
          },
          {
            "$ref": "#/components/schemas/Document"
          }
        ]
      },
      "SparseVector": {
        "description": "Sparse vector structure",
        "type": "object",
        "required": [
          "indices",
          "values"
        ],
        "properties": {
          "indices": {
            "description": "Indices must be unique",
            "type": "array",
            "items": {
              "type": "integer",
              "format": "uint32",
              "minimum": 0
            }
          },
          "values": {
            "description": "Values and indices must be the same length",
            "type": "array",
            "items": {
              "type": "number",
              "format": "float"
            }
          }
        }
      },
      "Document": {
        "description": "WARN: Work-in-progress, unimplemented\n\nText document for embedding. Requires inference infrastructure, unimplemented.",
        "type": "object",
        "required": [
          "text"
        ],
        "properties": {
          "text": {
            "description": "Text of the document This field will be used as input for the embedding model",
            "type": "string"
          },
          "model": {
            "description": "Name of the model used to generate the vector List of available models depends on a provider",
            "type": "string",
            "nullable": true
          }
        }
      },
      "OrderValue": {
        "anyOf": [
          {
            "type": "integer",
            "format": "int64",
            "example": 42
          },
          {
            "type": "number",
            "format": "double",
            "example": 42.5
          }
        ]
      },
      "SearchRequest": {
        "description": "Search request. Holds all conditions and parameters for the search of most similar points by vector similarity given the filtering restrictions.",
        "type": "object",
        "required": [
          "limit",
          "vector"
        ],
        "properties": {
          "shard_key": {
            "description": "Specify in which shards to look for the points, if not specified - look in all shards",
            "anyOf": [
              {
                "$ref": "#/components/schemas/ShardKeySelector"
              },
              {
                "nullable": true
              }
            ]
          },
          "vector": {
            "$ref": "#/components/schemas/NamedVectorStruct"
          },
          "filter": {
            "description": "Look only for points which satisfies this conditions",
            "anyOf": [
              {
                "$ref": "#/components/schemas/Filter"
              },
              {
                "nullable": true
              }
            ]
          },
          "params": {
            "description": "Additional search params",
            "anyOf": [
              {
                "$ref": "#/components/schemas/SearchParams"
              },
              {
                "nullable": true
              }
            ]
          },
          "limit": {
            "description": "Max number of result to return",
            "type": "integer",
            "format": "uint",
            "minimum": 1
          },
          "offset": {
            "description": "Offset of the first result to return. May be used to paginate results. Note: large offset values may cause performance issues.",
            "type": "integer",
            "format": "uint",
            "minimum": 0,
            "nullable": true
          },
          "with_payload": {
            "description": "Select which payload to return with the response. Default is false.",
            "anyOf": [
              {
                "$ref": "#/components/schemas/WithPayloadInterface"
              },
              {
                "nullable": true
              }
            ]
          },
          "with_vector": {
            "description": "Options for specifying which vectors to include into response. Default is false.",
            "default": null,
            "anyOf": [
              {
                "$ref": "#/components/schemas/WithVector"
              },
              {
                "nullable": true
              }
            ]
          },
          "score_threshold": {
            "description": "Define a minimal score threshold for the result. If defined, less similar results will not be returned. Score of the returned result might be higher or smaller than the threshold depending on the Distance function used. E.g. for cosine similarity only higher scores will be returned.",
            "type": "number",
            "format": "float",
            "nullable": true
          }
        }
      },
      "NamedVectorStruct": {
        "description": "Vector data separator for named and unnamed modes Unnamed mode:\n\n{ \"vector\": [1.0, 2.0, 3.0] }\n\nor named mode:\n\n{ \"vector\": { \"vector\": [1.0, 2.0, 3.0], \"name\": \"image-embeddings\" } }",
        "anyOf": [
          {
            "type": "array",
            "items": {
              "type": "number",
              "format": "float"
            }
          },
          {
            "$ref": "#/components/schemas/NamedVector"
          },
          {
            "$ref": "#/components/schemas/NamedSparseVector"
          }
        ]
      },
      "NamedVector": {
        "description": "Dense vector data with name",
        "type": "object",
        "required": [
          "name",
          "vector"
        ],
        "properties": {
          "name": {
            "description": "Name of vector data",
            "type": "string"
          },
          "vector": {
            "description": "Vector data",
            "type": "array",
            "items": {
              "type": "number",
              "format": "float"
            }
          }
        }
      },
      "NamedSparseVector": {
        "description": "Sparse vector data with name",
        "type": "object",
        "required": [
          "name",
          "vector"
        ],
        "properties": {
          "name": {
            "description": "Name of vector data",
            "type": "string"
          },
          "vector": {
            "$ref": "#/components/schemas/SparseVector"
          }
        }
      },
      "Filter": {
        "type": "object",
        "properties": {
          "should": {
            "description": "At least one of those conditions should match",
            "default": null,
            "anyOf": [
              {
                "$ref": "#/components/schemas/Condition"
              },
              {
                "type": "array",
                "items": {
                  "$ref": "#/components/schemas/Condition"
                }
              },
              {
                "nullable": true
              }
            ]
          },
          "min_should": {
            "description": "At least minimum amount of given conditions should match",
            "anyOf": [
              {
                "$ref": "#/components/schemas/MinShould"
              },
              {
                "nullable": true
              }
            ]
          },
          "must": {
            "description": "All conditions must match",
            "default": null,
            "anyOf": [
              {
                "$ref": "#/components/schemas/Condition"
              },
              {
                "type": "array",
                "items": {
                  "$ref": "#/components/schemas/Condition"
                }
              },
              {
                "nullable": true
              }
            ]
          },
          "must_not": {
            "description": "All conditions must NOT match",
            "default": null,
            "anyOf": [
              {
                "$ref": "#/components/schemas/Condition"
              },
              {
                "type": "array",
                "items": {
                  "$ref": "#/components/schemas/Condition"
                }
              },
              {
                "nullable": true
              }
            ]
          }
        },
        "additionalProperties": false
      },
      "Condition": {
        "anyOf": [
          {
            "$ref": "#/components/schemas/FieldCondition"
          },
          {
            "$ref": "#/components/schemas/IsEmptyCondition"
          },
          {
            "$ref": "#/components/schemas/IsNullCondition"
          },
          {
            "$ref": "#/components/schemas/HasIdCondition"
          },
          {
            "$ref": "#/components/schemas/NestedCondition"
          },
          {
            "$ref": "#/components/schemas/Filter"
          }
        ]
      },
      "FieldCondition": {
        "description": "All possible payload filtering conditions",
        "type": "object",
        "required": [
          "key"
        ],
        "properties": {
          "key": {
            "description": "Payload key",
            "type": "string"
          },
          "match": {
            "description": "Check if point has field with a given value",
            "anyOf": [
              {
                "$ref": "#/components/schemas/Match"
              },
              {
                "nullable": true
              }
            ]
          },
          "range": {
            "description": "Check if points value lies in a given range",
            "anyOf": [
              {
                "$ref": "#/components/schemas/RangeInterface"
              },
              {
                "nullable": true
              }
            ]
          },
          "geo_bounding_box": {
            "description": "Check if points geo location lies in a given area",
            "anyOf": [
              {
                "$ref": "#/components/schemas/GeoBoundingBox"
              },
              {
                "nullable": true
              }
            ]
          },
          "geo_radius": {
            "description": "Check if geo point is within a given radius",
            "anyOf": [
              {
                "$ref": "#/components/schemas/GeoRadius"
              },
              {
                "nullable": true
              }
            ]
          },
          "geo_polygon": {
            "description": "Check if geo point is within a given polygon",
            "anyOf": [
              {
                "$ref": "#/components/schemas/GeoPolygon"
              },
              {
                "nullable": true
              }
            ]
          },
          "values_count": {
            "description": "Check number of values of the field",
            "anyOf": [
              {
                "$ref": "#/components/schemas/ValuesCount"
              },
              {
                "nullable": true
              }
            ]
          }
        }
      },
      "Match": {
        "description": "Match filter request",
        "anyOf": [
          {
            "$ref": "#/components/schemas/MatchValue"
          },
          {
            "$ref": "#/components/schemas/MatchText"
          },
          {
            "$ref": "#/components/schemas/MatchAny"
          },
          {
            "$ref": "#/components/schemas/MatchExcept"
          }
        ]
      },
      "MatchValue": {
        "description": "Exact match of the given value",
        "type": "object",
        "required": [
          "value"
        ],
        "properties": {
          "value": {
            "$ref": "#/components/schemas/ValueVariants"
          }
        }
      },
      "ValueVariants": {
        "anyOf": [
          {
            "type": "string"
          },
          {
            "type": "integer",
            "format": "int64"
          },
          {
            "type": "boolean"
          }
        ]
      },
      "MatchText": {
        "description": "Full-text match of the strings.",
        "type": "object",
        "required": [
          "text"
        ],
        "properties": {
          "text": {
            "type": "string"
          }
        }
      },
      "MatchAny": {
        "description": "Exact match on any of the given values",
        "type": "object",
        "required": [
          "any"
        ],
        "properties": {
          "any": {
            "$ref": "#/components/schemas/AnyVariants"
          }
        }
      },
      "AnyVariants": {
        "anyOf": [
          {
            "type": "array",
            "items": {
              "type": "string"
            },
            "uniqueItems": true
          },
          {
            "type": "array",
            "items": {
              "type": "integer",
              "format": "int64"
            },
            "uniqueItems": true
          }
        ]
      },
      "MatchExcept": {
        "description": "Should have at least one value not matching the any given values",
        "type": "object",
        "required": [
          "except"
        ],
        "properties": {
          "except": {
            "$ref": "#/components/schemas/AnyVariants"
          }
        }
      },
      "RangeInterface": {
        "anyOf": [
          {
            "$ref": "#/components/schemas/Range"
          },
          {
            "$ref": "#/components/schemas/DatetimeRange"
          }
        ]
      },
      "Range": {
        "description": "Range filter request",
        "type": "object",
        "properties": {
          "lt": {
            "description": "point.key < range.lt",
            "type": "number",
            "format": "double",
            "nullable": true
          },
          "gt": {
            "description": "point.key > range.gt",
            "type": "number",
            "format": "double",
            "nullable": true
          },
          "gte": {
            "description": "point.key >= range.gte",
            "type": "number",
            "format": "double",
            "nullable": true
          },
          "lte": {
            "description": "point.key <= range.lte",
            "type": "number",
            "format": "double",
            "nullable": true
          }
        }
      },
      "DatetimeRange": {
        "description": "Range filter request",
        "type": "object",
        "properties": {
          "lt": {
            "description": "point.key < range.lt",
            "type": "string",
            "format": "date-time",
            "nullable": true
          },
          "gt": {
            "description": "point.key > range.gt",
            "type": "string",
            "format": "date-time",
            "nullable": true
          },
          "gte": {
            "description": "point.key >= range.gte",
            "type": "string",
            "format": "date-time",
            "nullable": true
          },
          "lte": {
            "description": "point.key <= range.lte",
            "type": "string",
            "format": "date-time",
            "nullable": true
          }
        }
      },
      "GeoBoundingBox": {
        "description": "Geo filter request\n\nMatches coordinates inside the rectangle, described by coordinates of lop-left and bottom-right edges",
        "type": "object",
        "required": [
          "bottom_right",
          "top_left"
        ],
        "properties": {
          "top_left": {
            "$ref": "#/components/schemas/GeoPoint"
          },
          "bottom_right": {
            "$ref": "#/components/schemas/GeoPoint"
          }
        }
      },
      "GeoPoint": {
        "description": "Geo point payload schema",
        "type": "object",
        "required": [
          "lat",
          "lon"
        ],
        "properties": {
          "lon": {
            "type": "number",
            "format": "double"
          },
          "lat": {
            "type": "number",
            "format": "double"
          }
        }
      },
      "GeoRadius": {
        "description": "Geo filter request\n\nMatches coordinates inside the circle of `radius` and center with coordinates `center`",
        "type": "object",
        "required": [
          "center",
          "radius"
        ],
        "properties": {
          "center": {
            "$ref": "#/components/schemas/GeoPoint"
          },
          "radius": {
            "description": "Radius of the area in meters",
            "type": "number",
            "format": "double"
          }
        }
      },
      "GeoPolygon": {
        "description": "Geo filter request\n\nMatches coordinates inside the polygon, defined by `exterior` and `interiors`",
        "type": "object",
        "required": [
          "exterior"
        ],
        "properties": {
          "exterior": {
            "$ref": "#/components/schemas/GeoLineString"
          },
          "interiors": {
            "description": "Interior lines (if present) bound holes within the surface each GeoLineString must consist of a minimum of 4 points, and the first and last points must be the same.",
            "type": "array",
            "items": {
              "$ref": "#/components/schemas/GeoLineString"
            },
            "nullable": true
          }
        }
      },
      "GeoLineString": {
        "description": "Ordered sequence of GeoPoints representing the line",
        "type": "object",
        "required": [
          "points"
        ],
        "properties": {
          "points": {
            "type": "array",
            "items": {
              "$ref": "#/components/schemas/GeoPoint"
            }
          }
        }
      },
      "ValuesCount": {
        "description": "Values count filter request",
        "type": "object",
        "properties": {
          "lt": {
            "description": "point.key.length() < values_count.lt",
            "type": "integer",
            "format": "uint",
            "minimum": 0,
            "nullable": true
          },
          "gt": {
            "description": "point.key.length() > values_count.gt",
            "type": "integer",
            "format": "uint",
            "minimum": 0,
            "nullable": true
          },
          "gte": {
            "description": "point.key.length() >= values_count.gte",
            "type": "integer",
            "format": "uint",
            "minimum": 0,
            "nullable": true
          },
          "lte": {
            "description": "point.key.length() <= values_count.lte",
            "type": "integer",
            "format": "uint",
            "minimum": 0,
            "nullable": true
          }
        }
      },
      "IsEmptyCondition": {
        "description": "Select points with empty payload for a specified field",
        "type": "object",
        "required": [
          "is_empty"
        ],
        "properties": {
          "is_empty": {
            "$ref": "#/components/schemas/PayloadField"
          }
        }
      },
      "PayloadField": {
        "description": "Payload field",
        "type": "object",
        "required": [
          "key"
        ],
        "properties": {
          "key": {
            "description": "Payload field name",
            "type": "string"
          }
        }
      },
      "IsNullCondition": {
        "description": "Select points with null payload for a specified field",
        "type": "object",
        "required": [
          "is_null"
        ],
        "properties": {
          "is_null": {
            "$ref": "#/components/schemas/PayloadField"
          }
        }
      },
      "HasIdCondition": {
        "description": "ID-based filtering condition",
        "type": "object",
        "required": [
          "has_id"
        ],
        "properties": {
          "has_id": {
            "type": "array",
            "items": {
              "$ref": "#/components/schemas/ExtendedPointId"
            },
            "uniqueItems": true
          }
        }
      },
      "NestedCondition": {
        "type": "object",
        "required": [
          "nested"
        ],
        "properties": {
          "nested": {
            "$ref": "#/components/schemas/Nested"
          }
        }
      },
      "Nested": {
        "description": "Select points with payload for a specified nested field",
        "type": "object",
        "required": [
          "filter",
          "key"
        ],
        "properties": {
          "key": {
            "type": "string"
          },
          "filter": {
            "$ref": "#/components/schemas/Filter"
          }
        }
      },
      "MinShould": {
        "type": "object",
        "required": [
          "conditions",
          "min_count"
        ],
        "properties": {
          "conditions": {
            "type": "array",
            "items": {
              "$ref": "#/components/schemas/Condition"
            }
          },
          "min_count": {
            "type": "integer",
            "format": "uint",
            "minimum": 0
          }
        }
      },
      "SearchParams": {
        "description": "Additional parameters of the search",
        "type": "object",
        "properties": {
          "hnsw_ef": {
            "description": "Params relevant to HNSW index Size of the beam in a beam-search. Larger the value - more accurate the result, more time required for search.",
            "type": "integer",
            "format": "uint",
            "minimum": 0,
            "nullable": true
          },
          "exact": {
            "description": "Search without approximation. If set to true, search may run long but with exact results.",
            "default": false,
            "type": "boolean"
          },
          "quantization": {
            "description": "Quantization params",
            "default": null,
            "anyOf": [
              {
                "$ref": "#/components/schemas/QuantizationSearchParams"
              },
              {
                "nullable": true
              }
            ]
          },
          "indexed_only": {
            "description": "If enabled, the engine will only perform search among indexed or small segments. Using this option prevents slow searches in case of delayed index, but does not guarantee that all uploaded vectors will be included in search results",
            "default": false,
            "type": "boolean"
          }
        }
      },
      "QuantizationSearchParams": {
        "description": "Additional parameters of the search",
        "type": "object",
        "properties": {
          "ignore": {
            "description": "If true, quantized vectors are ignored. Default is false.",
            "default": false,
            "type": "boolean"
          },
          "rescore": {
            "description": "If true, use original vectors to re-score top-k results. Might require more time in case if original vectors are stored on disk. If not set, qdrant decides automatically apply rescoring or not.",
            "default": null,
            "type": "boolean",
            "nullable": true
          },
          "oversampling": {
            "description": "Oversampling factor for quantization. Default is 1.0.\n\nDefines how many extra vectors should be pre-selected using quantized index, and then re-scored using original vectors.\n\nFor example, if `oversampling` is 2.4 and `limit` is 100, then 240 vectors will be pre-selected using quantized index, and then top-100 will be returned after re-scoring.",
            "default": null,
            "type": "number",
            "format": "double",
            "minimum": 1,
            "nullable": true
          }
        }
      },
      "ScoredPoint": {
        "description": "Search result",
        "type": "object",
        "required": [
          "id",
          "score",
          "version"
        ],
        "properties": {
          "id": {
            "$ref": "#/components/schemas/ExtendedPointId"
          },
          "version": {
            "description": "Point version",
            "type": "integer",
            "format": "uint64",
            "minimum": 0,
            "example": 3
          },
          "score": {
            "description": "Points vector distance to the query vector",
            "type": "number",
            "format": "float",
            "example": 0.75
          },
          "payload": {
            "description": "Payload - values assigned to the point",
            "anyOf": [
              {
                "$ref": "#/components/schemas/Payload"
              },
              {
                "nullable": true
              }
            ]
          },
          "vector": {
            "description": "Vector of the point",
            "anyOf": [
              {
                "$ref": "#/components/schemas/VectorStruct"
              },
              {
                "nullable": true
              }
            ]
          },
          "shard_key": {
            "description": "Shard Key",
            "anyOf": [
              {
                "$ref": "#/components/schemas/ShardKey"
              },
              {
                "nullable": true
              }
            ]
          },
          "order_value": {
            "description": "Order-by value",
            "anyOf": [
              {
                "$ref": "#/components/schemas/OrderValue"
              },
              {
                "nullable": true
              }
            ]
          }
        }
      },
      "UpdateResult": {
        "type": "object",
        "required": [
          "status"
        ],
        "properties": {
          "operation_id": {
            "description": "Sequential number of the operation",
            "type": "integer",
            "format": "uint64",
            "minimum": 0,
            "nullable": true
          },
          "status": {
            "$ref": "#/components/schemas/UpdateStatus"
          }
        }
      },
      "UpdateStatus": {
        "description": "`Acknowledged` - Request is saved to WAL and will be process in a queue. `Completed` - Request is completed, changes are actual.",
        "type": "string",
        "enum": [
          "acknowledged",
          "completed"
        ]
      },
      "RecommendRequest": {
        "description": "Recommendation request. Provides positive and negative examples of the vectors, which can be ids of points that are already stored in the collection, raw vectors, or even ids and vectors combined.\n\nService should look for the points which are closer to positive examples and at the same time further to negative examples. The concrete way of how to compare negative and positive distances is up to the `strategy` chosen.",
        "type": "object",
        "required": [
          "limit"
        ],
        "properties": {
          "shard_key": {
            "description": "Specify in which shards to look for the points, if not specified - look in all shards",
            "anyOf": [
              {
                "$ref": "#/components/schemas/ShardKeySelector"
              },
              {
                "nullable": true
              }
            ]
          },
          "positive": {
            "description": "Look for vectors closest to those",
            "default": [],
            "type": "array",
            "items": {
              "$ref": "#/components/schemas/RecommendExample"
            }
          },
          "negative": {
            "description": "Try to avoid vectors like this",
            "default": [],
            "type": "array",
            "items": {
              "$ref": "#/components/schemas/RecommendExample"
            }
          },
          "strategy": {
            "description": "How to use positive and negative examples to find the results",
            "anyOf": [
              {
                "$ref": "#/components/schemas/RecommendStrategy"
              },
              {
                "nullable": true
              }
            ]
          },
          "filter": {
            "description": "Look only for points which satisfies this conditions",
            "anyOf": [
              {
                "$ref": "#/components/schemas/Filter"
              },
              {
                "nullable": true
              }
            ]
          },
          "params": {
            "description": "Additional search params",
            "anyOf": [
              {
                "$ref": "#/components/schemas/SearchParams"
              },
              {
                "nullable": true
              }
            ]
          },
          "limit": {
            "description": "Max number of result to return",
            "type": "integer",
            "format": "uint",
            "minimum": 1
          },
          "offset": {
            "description": "Offset of the first result to return. May be used to paginate results. Note: large offset values may cause performance issues.",
            "type": "integer",
            "format": "uint",
            "minimum": 0,
            "nullable": true
          },
          "with_payload": {
            "description": "Select which payload to return with the response. Default is false.",
            "anyOf": [
              {
                "$ref": "#/components/schemas/WithPayloadInterface"
              },
              {
                "nullable": true
              }
            ]
          },
          "with_vector": {
            "description": "Options for specifying which vectors to include into response. Default is false.",
            "default": null,
            "anyOf": [
              {
                "$ref": "#/components/schemas/WithVector"
              },
              {
                "nullable": true
              }
            ]
          },
          "score_threshold": {
            "description": "Define a minimal score threshold for the result. If defined, less similar results will not be returned. Score of the returned result might be higher or smaller than the threshold depending on the Distance function used. E.g. for cosine similarity only higher scores will be returned.",
            "type": "number",
            "format": "float",
            "nullable": true
          },
          "using": {
            "description": "Define which vector to use for recommendation, if not specified - try to use default vector",
            "default": null,
            "anyOf": [
              {
                "$ref": "#/components/schemas/UsingVector"
              },
              {
                "nullable": true
              }
            ]
          },
          "lookup_from": {
            "description": "The location used to lookup vectors. If not specified - use current collection. Note: the other collection should have the same vector size as the current collection",
            "default": null,
            "anyOf": [
              {
                "$ref": "#/components/schemas/LookupLocation"
              },
              {
                "nullable": true
              }
            ]
          }
        }
      },
      "RecommendExample": {
        "anyOf": [
          {
            "$ref": "#/components/schemas/ExtendedPointId"
          },
          {
            "type": "array",
            "items": {
              "type": "number",
              "format": "float"
            }
          },
          {
            "$ref": "#/components/schemas/SparseVector"
          }
        ]
      },
      "RecommendStrategy": {
        "description": "How to use positive and negative examples to find the results, default is `average_vector`:\n\n* `average_vector` - Average positive and negative vectors and create a single query with the formula `query = avg_pos + avg_pos - avg_neg`. Then performs normal search.\n\n* `best_score` - Uses custom search objective. Each candidate is compared against all examples, its score is then chosen from the `max(max_pos_score, max_neg_score)`. If the `max_neg_score` is chosen then it is squared and negated, otherwise it is just the `max_pos_score`.",
        "type": "string",
        "enum": [
          "average_vector",
          "best_score"
        ]
      },
      "UsingVector": {
        "anyOf": [
          {
            "type": "string"
          }
        ]
      },
      "LookupLocation": {
        "description": "Defines a location to use for looking up the vector. Specifies collection and vector field name.",
        "type": "object",
        "required": [
          "collection"
        ],
        "properties": {
          "collection": {
            "description": "Name of the collection used for lookup",
            "type": "string"
          },
          "vector": {
            "description": "Optional name of the vector field within the collection. If not provided, the default vector field will be used.",
            "default": null,
            "type": "string",
            "nullable": true
          },
          "shard_key": {
            "description": "Specify in which shards to look for the points, if not specified - look in all shards",
            "anyOf": [
              {
                "$ref": "#/components/schemas/ShardKeySelector"
              },
              {
                "nullable": true
              }
            ]
          }
        }
      },
      "ScrollRequest": {
        "description": "Scroll request - paginate over all points which matches given condition",
        "type": "object",
        "properties": {
          "shard_key": {
            "description": "Specify in which shards to look for the points, if not specified - look in all shards",
            "anyOf": [
              {
                "$ref": "#/components/schemas/ShardKeySelector"
              },
              {
                "nullable": true
              }
            ]
          },
          "offset": {
            "description": "Start ID to read points from.",
            "anyOf": [
              {
                "$ref": "#/components/schemas/ExtendedPointId"
              },
              {
                "nullable": true
              }
            ]
          },
          "limit": {
            "description": "Page size. Default: 10",
            "type": "integer",
            "format": "uint",
            "minimum": 1,
            "nullable": true
          },
          "filter": {
            "description": "Look only for points which satisfies this conditions. If not provided - all points.",
            "anyOf": [
              {
                "$ref": "#/components/schemas/Filter"
              },
              {
                "nullable": true
              }
            ]
          },
          "with_payload": {
            "description": "Select which payload to return with the response. Default is true.",
            "anyOf": [
              {
                "$ref": "#/components/schemas/WithPayloadInterface"
              },
              {
                "nullable": true
              }
            ]
          },
          "with_vector": {
            "$ref": "#/components/schemas/WithVector"
          },
          "order_by": {
            "description": "Order the records by a payload field.",
            "anyOf": [
              {
                "$ref": "#/components/schemas/OrderByInterface"
              },
              {
                "nullable": true
              }
            ]
          }
        }
      },
      "OrderByInterface": {
        "anyOf": [
          {
            "type": "string"
          },
          {
            "$ref": "#/components/schemas/OrderBy"
          }
        ]
      },
      "OrderBy": {
        "type": "object",
        "required": [
          "key"
        ],
        "properties": {
          "key": {
            "description": "Payload key to order by",
            "type": "string"
          },
          "direction": {
            "description": "Direction of ordering: `asc` or `desc`. Default is ascending.",
            "anyOf": [
              {
                "$ref": "#/components/schemas/Direction"
              },
              {
                "nullable": true
              }
            ]
          },
          "start_from": {
            "description": "Which payload value to start scrolling from. Default is the lowest value for `asc` and the highest for `desc`",
            "anyOf": [
              {
                "$ref": "#/components/schemas/StartFrom"
              },
              {
                "nullable": true
              }
            ]
          }
        }
      },
      "Direction": {
        "type": "string",
        "enum": [
          "asc",
          "desc"
        ]
      },
      "StartFrom": {
        "anyOf": [
          {
            "type": "integer",
            "format": "int64"
          },
          {
            "type": "number",
            "format": "double"
          },
          {
            "type": "string",
            "format": "date-time"
          }
        ]
      },
      "ScrollResult": {
        "description": "Result of the points read request",
        "type": "object",
        "required": [
          "points"
        ],
        "properties": {
          "points": {
            "description": "List of retrieved points",
            "type": "array",
            "items": {
              "$ref": "#/components/schemas/Record"
            },
            "example": [
              {
                "id": 40,
                "payload": {
                  "city": "London",
                  "color": "green"
                },
                "vector": [
                  0.875,
                  0.140625,
                  0.897599995136261
                ],
                "shard_key": "region_1"
              },
              {
                "id": 41,
                "payload": {
                  "city": "Paris",
                  "color": "red"
                },
                "vector": [
                  0.75,
                  0.640625,
                  0.8945000171661377
                ],
                "shard_key": "region_1"
              }
            ]
          },
          "next_page_offset": {
            "description": "Offset which should be used to retrieve a next page result",
            "anyOf": [
              {
                "$ref": "#/components/schemas/ExtendedPointId"
              },
              {
                "nullable": true
              }
            ]
          }
        }
      },
      "CreateCollection": {
        "description": "Operation for creating new collection and (optionally) specify index params",
        "type": "object",
        "properties": {
          "vectors": {
            "$ref": "#/components/schemas/VectorsConfig"
          },
          "shard_number": {
            "description": "For auto sharding: Number of shards in collection. - Default is 1 for standalone, otherwise equal to the number of nodes - Minimum is 1\n\nFor custom sharding: Number of shards in collection per shard group. - Default is 1, meaning that each shard key will be mapped to a single shard - Minimum is 1",
            "default": null,
            "type": "integer",
            "format": "uint32",
            "minimum": 1,
            "nullable": true
          },
          "sharding_method": {
            "description": "Sharding method Default is Auto - points are distributed across all available shards Custom - points are distributed across shards according to shard key",
            "default": null,
            "anyOf": [
              {
                "$ref": "#/components/schemas/ShardingMethod"
              },
              {
                "nullable": true
              }
            ]
          },
          "replication_factor": {
            "description": "Number of shards replicas. Default is 1 Minimum is 1",
            "default": null,
            "type": "integer",
            "format": "uint32",
            "minimum": 1,
            "nullable": true
          },
          "write_consistency_factor": {
            "description": "Defines how many replicas should apply the operation for us to consider it successful. Increasing this number will make the collection more resilient to inconsistencies, but will also make it fail if not enough replicas are available. Does not have any performance impact.",
            "default": null,
            "type": "integer",
            "format": "uint32",
            "minimum": 1,
            "nullable": true
          },
          "on_disk_payload": {
            "description": "If true - point's payload will not be stored in memory. It will be read from the disk every time it is requested. This setting saves RAM by (slightly) increasing the response time. Note: those payload values that are involved in filtering and are indexed - remain in RAM.",
            "default": null,
            "type": "boolean",
            "nullable": true
          },
          "hnsw_config": {
            "description": "Custom params for HNSW index. If none - values from service configuration file are used.",
            "anyOf": [
              {
                "$ref": "#/components/schemas/HnswConfigDiff"
              },
              {
                "nullable": true
              }
            ]
          },
          "wal_config": {
            "description": "Custom params for WAL. If none - values from service configuration file are used.",
            "anyOf": [
              {
                "$ref": "#/components/schemas/WalConfigDiff"
              },
              {
                "nullable": true
              }
            ]
          },
          "optimizers_config": {
            "description": "Custom params for Optimizers.  If none - values from service configuration file are used.",
            "anyOf": [
              {
                "$ref": "#/components/schemas/OptimizersConfigDiff"
              },
              {
                "nullable": true
              }
            ]
          },
          "init_from": {
            "description": "Specify other collection to copy data from.",
            "default": null,
            "anyOf": [
              {
                "$ref": "#/components/schemas/InitFrom"
              },
              {
                "nullable": true
              }
            ]
          },
          "quantization_config": {
            "description": "Quantization parameters. If none - quantization is disabled.",
            "default": null,
            "anyOf": [
              {
                "$ref": "#/components/schemas/QuantizationConfig"
              },
              {
                "nullable": true
              }
            ]
          },
          "sparse_vectors": {
            "description": "Sparse vector data config.",
            "type": "object",
            "additionalProperties": {
              "$ref": "#/components/schemas/SparseVectorParams"
            },
            "nullable": true
          }
        }
      },
      "WalConfigDiff": {
        "type": "object",
        "properties": {
          "wal_capacity_mb": {
            "description": "Size of a single WAL segment in MB",
            "type": "integer",
            "format": "uint",
            "minimum": 1,
            "nullable": true
          },
          "wal_segments_ahead": {
            "description": "Number of WAL segments to create ahead of actually used ones",
            "type": "integer",
            "format": "uint",
            "minimum": 0,
            "nullable": true
          }
        }
      },
      "OptimizersConfigDiff": {
        "type": "object",
        "properties": {
          "deleted_threshold": {
            "description": "The minimal fraction of deleted vectors in a segment, required to perform segment optimization",
            "type": "number",
            "format": "double",
            "nullable": true
          },
          "vacuum_min_vector_number": {
            "description": "The minimal number of vectors in a segment, required to perform segment optimization",
            "type": "integer",
            "format": "uint",
            "minimum": 0,
            "nullable": true
          },
          "default_segment_number": {
            "description": "Target amount of segments optimizer will try to keep. Real amount of segments may vary depending on multiple parameters: - Amount of stored points - Current write RPS\n\nIt is recommended to select default number of segments as a factor of the number of search threads, so that each segment would be handled evenly by one of the threads If `default_segment_number = 0`, will be automatically selected by the number of available CPUs",
            "type": "integer",
            "format": "uint",
            "minimum": 0,
            "nullable": true
          },
          "max_segment_size": {
            "description": "Do not create segments larger this size (in kilobytes). Large segments might require disproportionately long indexation times, therefore it makes sense to limit the size of segments.\n\nIf indexation speed have more priority for your - make this parameter lower. If search speed is more important - make this parameter higher. Note: 1Kb = 1 vector of size 256",
            "type": "integer",
            "format": "uint",
            "minimum": 0,
            "nullable": true
          },
          "memmap_threshold": {
            "description": "Maximum size (in kilobytes) of vectors to store in-memory per segment. Segments larger than this threshold will be stored as read-only memmaped file.\n\nMemmap storage is disabled by default, to enable it, set this threshold to a reasonable value.\n\nTo disable memmap storage, set this to `0`.\n\nNote: 1Kb = 1 vector of size 256",
            "type": "integer",
            "format": "uint",
            "minimum": 0,
            "nullable": true
          },
          "indexing_threshold": {
            "description": "Maximum size (in kilobytes) of vectors allowed for plain index, exceeding this threshold will enable vector indexing\n\nDefault value is 20,000, based on <https://github.com/google-research/google-research/blob/master/scann/docs/algorithms.md>.\n\nTo disable vector indexing, set to `0`.\n\nNote: 1kB = 1 vector of size 256.",
            "type": "integer",
            "format": "uint",
            "minimum": 0,
            "nullable": true
          },
          "flush_interval_sec": {
            "description": "Minimum interval between forced flushes.",
            "type": "integer",
            "format": "uint64",
            "minimum": 0,
            "nullable": true
          },
          "max_optimization_threads": {
            "description": "Max number of threads (jobs) for running optimizations per shard. Note: each optimization job will also use `max_indexing_threads` threads by itself for index building. If null - have no limit and choose dynamically to saturate CPU. If 0 - no optimization threads, optimizations will be disabled.",
            "type": "integer",
            "format": "uint",
            "minimum": 0,
            "nullable": true
          }
        }
      },
      "InitFrom": {
        "description": "Operation for creating new collection and (optionally) specify index params",
        "type": "object",
        "required": [
          "collection"
        ],
        "properties": {
          "collection": {
            "type": "string"
          }
        }
      },
      "UpdateCollection": {
        "description": "Operation for updating parameters of the existing collection",
        "type": "object",
        "properties": {
          "vectors": {
            "description": "Map of vector data parameters to update for each named vector. To update parameters in a collection having a single unnamed vector, use an empty string as name.",
            "anyOf": [
              {
                "$ref": "#/components/schemas/VectorsConfigDiff"
              },
              {
                "nullable": true
              }
            ]
          },
          "optimizers_config": {
            "description": "Custom params for Optimizers.  If none - it is left unchanged. This operation is blocking, it will only proceed once all current optimizations are complete",
            "anyOf": [
              {
                "$ref": "#/components/schemas/OptimizersConfigDiff"
              },
              {
                "nullable": true
              }
            ]
          },
          "params": {
            "description": "Collection base params. If none - it is left unchanged.",
            "anyOf": [
              {
                "$ref": "#/components/schemas/CollectionParamsDiff"
              },
              {
                "nullable": true
              }
            ]
          },
          "hnsw_config": {
            "description": "HNSW parameters to update for the collection index. If none - it is left unchanged.",
            "anyOf": [
              {
                "$ref": "#/components/schemas/HnswConfigDiff"
              },
              {
                "nullable": true
              }
            ]
          },
          "quantization_config": {
            "description": "Quantization parameters to update. If none - it is left unchanged.",
            "default": null,
            "anyOf": [
              {
                "$ref": "#/components/schemas/QuantizationConfigDiff"
              },
              {
                "nullable": true
              }
            ]
          },
          "sparse_vectors": {
            "description": "Map of sparse vector data parameters to update for each sparse vector.",
            "anyOf": [
              {
                "$ref": "#/components/schemas/SparseVectorsConfig"
              },
              {
                "nullable": true
              }
            ]
          }
        }
      },
      "VectorsConfigDiff": {
        "description": "Vector update params for multiple vectors\n\n{ \"vector_name\": { \"hnsw_config\": { \"m\": 8 } } }",
        "type": "object",
        "additionalProperties": {
          "$ref": "#/components/schemas/VectorParamsDiff"
        }
      },
      "VectorParamsDiff": {
        "type": "object",
        "properties": {
          "hnsw_config": {
            "description": "Update params for HNSW index. If empty object - it will be unset.",
            "anyOf": [
              {
                "$ref": "#/components/schemas/HnswConfigDiff"
              },
              {
                "nullable": true
              }
            ]
          },
          "quantization_config": {
            "description": "Update params for quantization. If none - it is left unchanged.",
            "anyOf": [
              {
                "$ref": "#/components/schemas/QuantizationConfigDiff"
              },
              {
                "nullable": true
              }
            ]
          },
          "on_disk": {
            "description": "If true, vectors are served from disk, improving RAM usage at the cost of latency",
            "type": "boolean",
            "nullable": true
          }
        }
      },
      "QuantizationConfigDiff": {
        "anyOf": [
          {
            "$ref": "#/components/schemas/ScalarQuantization"
          },
          {
            "$ref": "#/components/schemas/ProductQuantization"
          },
          {
            "$ref": "#/components/schemas/BinaryQuantization"
          },
          {
            "$ref": "#/components/schemas/Disabled"
          }
        ]
      },
      "Disabled": {
        "type": "string",
        "enum": [
          "Disabled"
        ]
      },
      "CollectionParamsDiff": {
        "type": "object",
        "properties": {
          "replication_factor": {
            "description": "Number of replicas for each shard",
            "type": "integer",
            "format": "uint32",
            "minimum": 1,
            "nullable": true
          },
          "write_consistency_factor": {
            "description": "Minimal number successful responses from replicas to consider operation successful",
            "type": "integer",
            "format": "uint32",
            "minimum": 1,
            "nullable": true
          },
          "read_fan_out_factor": {
            "description": "Fan-out every read request to these many additional remote nodes (and return first available response)",
            "type": "integer",
            "format": "uint32",
            "minimum": 0,
            "nullable": true
          },
          "on_disk_payload": {
            "description": "If true - point's payload will not be stored in memory. It will be read from the disk every time it is requested. This setting saves RAM by (slightly) increasing the response time. Note: those payload values that are involved in filtering and are indexed - remain in RAM.",
            "default": null,
            "type": "boolean",
            "nullable": true
          }
        }
      },
      "SparseVectorsConfig": {
        "type": "object",
        "additionalProperties": {
          "$ref": "#/components/schemas/SparseVectorParams"
        }
      },
      "ChangeAliasesOperation": {
        "description": "Operation for performing changes of collection aliases. Alias changes are atomic, meaning that no collection modifications can happen between alias operations.",
        "type": "object",
        "required": [
          "actions"
        ],
        "properties": {
          "actions": {
            "type": "array",
            "items": {
              "$ref": "#/components/schemas/AliasOperations"
            }
          }
        }
      },
      "AliasOperations": {
        "description": "Group of all the possible operations related to collection aliases",
        "anyOf": [
          {
            "$ref": "#/components/schemas/CreateAliasOperation"
          },
          {
            "$ref": "#/components/schemas/DeleteAliasOperation"
          },
          {
            "$ref": "#/components/schemas/RenameAliasOperation"
          }
        ]
      },
      "CreateAliasOperation": {
        "type": "object",
        "required": [
          "create_alias"
        ],
        "properties": {
          "create_alias": {
            "$ref": "#/components/schemas/CreateAlias"
          }
        }
      },
      "CreateAlias": {
        "description": "Create alternative name for a collection. Collection will be available under both names for search, retrieve,",
        "type": "object",
        "required": [
          "alias_name",
          "collection_name"
        ],
        "properties": {
          "collection_name": {
            "type": "string"
          },
          "alias_name": {
            "type": "string"
          }
        }
      },
      "DeleteAliasOperation": {
        "description": "Delete alias if exists",
        "type": "object",
        "required": [
          "delete_alias"
        ],
        "properties": {
          "delete_alias": {
            "$ref": "#/components/schemas/DeleteAlias"
          }
        }
      },
      "DeleteAlias": {
        "description": "Delete alias if exists",
        "type": "object",
        "required": [
          "alias_name"
        ],
        "properties": {
          "alias_name": {
            "type": "string"
          }
        }
      },
      "RenameAliasOperation": {
        "description": "Change alias to a new one",
        "type": "object",
        "required": [
          "rename_alias"
        ],
        "properties": {
          "rename_alias": {
            "$ref": "#/components/schemas/RenameAlias"
          }
        }
      },
      "RenameAlias": {
        "description": "Change alias to a new one",
        "type": "object",
        "required": [
          "new_alias_name",
          "old_alias_name"
        ],
        "properties": {
          "old_alias_name": {
            "type": "string"
          },
          "new_alias_name": {
            "type": "string"
          }
        }
      },
      "CreateFieldIndex": {
        "type": "object",
        "required": [
          "field_name"
        ],
        "properties": {
          "field_name": {
            "type": "string"
          },
          "field_schema": {
            "anyOf": [
              {
                "$ref": "#/components/schemas/PayloadFieldSchema"
              },
              {
                "nullable": true
              }
            ]
          }
        }
      },
      "PayloadFieldSchema": {
        "anyOf": [
          {
            "$ref": "#/components/schemas/PayloadSchemaType"
          },
          {
            "$ref": "#/components/schemas/PayloadSchemaParams"
          }
        ]
      },
      "PointsSelector": {
        "anyOf": [
          {
            "$ref": "#/components/schemas/PointIdsList"
          },
          {
            "$ref": "#/components/schemas/FilterSelector"
          }
        ]
      },
      "PointIdsList": {
        "type": "object",
        "required": [
          "points"
        ],
        "properties": {
          "points": {
            "type": "array",
            "items": {
              "$ref": "#/components/schemas/ExtendedPointId"
            }
          },
          "shard_key": {
            "anyOf": [
              {
                "$ref": "#/components/schemas/ShardKeySelector"
              },
              {
                "nullable": true
              }
            ]
          }
        }
      },
      "FilterSelector": {
        "type": "object",
        "required": [
          "filter"
        ],
        "properties": {
          "filter": {
            "$ref": "#/components/schemas/Filter"
          },
          "shard_key": {
            "anyOf": [
              {
                "$ref": "#/components/schemas/ShardKeySelector"
              },
              {
                "nullable": true
              }
            ]
          }
        }
      },
      "PointInsertOperations": {
        "anyOf": [
          {
            "$ref": "#/components/schemas/PointsBatch"
          },
          {
            "$ref": "#/components/schemas/PointsList"
          }
        ]
      },
      "PointsBatch": {
        "type": "object",
        "required": [
          "batch"
        ],
        "properties": {
          "batch": {
            "$ref": "#/components/schemas/Batch"
          },
          "shard_key": {
            "anyOf": [
              {
                "$ref": "#/components/schemas/ShardKeySelector"
              },
              {
                "nullable": true
              }
            ]
          }
        }
      },
      "Batch": {
        "type": "object",
        "required": [
          "ids",
          "vectors"
        ],
        "properties": {
          "ids": {
            "type": "array",
            "items": {
              "$ref": "#/components/schemas/ExtendedPointId"
            }
          },
          "vectors": {
            "$ref": "#/components/schemas/BatchVectorStruct"
          },
          "payloads": {
            "type": "array",
            "items": {
              "anyOf": [
                {
                  "$ref": "#/components/schemas/Payload"
                },
                {
                  "nullable": true
                }
              ]
            },
            "nullable": true
          }
        }
      },
      "BatchVectorStruct": {
        "anyOf": [
          {
            "type": "array",
            "items": {
              "type": "array",
              "items": {
                "type": "number",
                "format": "float"
              }
            }
          },
          {
            "type": "array",
            "items": {
              "type": "array",
              "items": {
                "type": "array",
                "items": {
                  "type": "number",
                  "format": "float"
                }
              }
            }
          },
          {
            "type": "object",
            "additionalProperties": {
              "type": "array",
              "items": {
                "$ref": "#/components/schemas/Vector"
              }
            }
          },
          {
            "type": "array",
            "items": {
              "$ref": "#/components/schemas/Document"
            }
          }
        ]
      },
      "PointsList": {
        "type": "object",
        "required": [
          "points"
        ],
        "properties": {
          "points": {
            "type": "array",
            "items": {
              "$ref": "#/components/schemas/PointStruct"
            }
          },
          "shard_key": {
            "anyOf": [
              {
                "$ref": "#/components/schemas/ShardKeySelector"
              },
              {
                "nullable": true
              }
            ]
          }
        }
      },
      "PointStruct": {
        "type": "object",
        "required": [
          "id",
          "vector"
        ],
        "properties": {
          "id": {
            "$ref": "#/components/schemas/ExtendedPointId"
          },
          "vector": {
            "$ref": "#/components/schemas/VectorStruct"
          },
          "payload": {
            "description": "Payload values (optional)",
            "anyOf": [
              {
                "$ref": "#/components/schemas/Payload"
              },
              {
                "nullable": true
              }
            ]
          }
        }
      },
      "SetPayload": {
        "description": "This data structure is used in API interface and applied across multiple shards",
        "type": "object",
        "required": [
          "payload"
        ],
        "properties": {
          "payload": {
            "$ref": "#/components/schemas/Payload"
          },
          "points": {
            "description": "Assigns payload to each point in this list",
            "type": "array",
            "items": {
              "$ref": "#/components/schemas/ExtendedPointId"
            },
            "nullable": true
          },
          "filter": {
            "description": "Assigns payload to each point that satisfy this filter condition",
            "anyOf": [
              {
                "$ref": "#/components/schemas/Filter"
              },
              {
                "nullable": true
              }
            ]
          },
          "shard_key": {
            "anyOf": [
              {
                "$ref": "#/components/schemas/ShardKeySelector"
              },
              {
                "nullable": true
              }
            ]
          },
          "key": {
            "description": "Assigns payload to each point that satisfy this path of property",
            "type": "string",
            "nullable": true
          }
        }
      },
      "DeletePayload": {
        "description": "This data structure is used in API interface and applied across multiple shards",
        "type": "object",
        "required": [
          "keys"
        ],
        "properties": {
          "keys": {
            "description": "List of payload keys to remove from payload",
            "type": "array",
            "items": {
              "type": "string"
            }
          },
          "points": {
            "description": "Deletes values from each point in this list",
            "type": "array",
            "items": {
              "$ref": "#/components/schemas/ExtendedPointId"
            },
            "nullable": true
          },
          "filter": {
            "description": "Deletes values from points that satisfy this filter condition",
            "anyOf": [
              {
                "$ref": "#/components/schemas/Filter"
              },
              {
                "nullable": true
              }
            ]
          },
          "shard_key": {
            "anyOf": [
              {
                "$ref": "#/components/schemas/ShardKeySelector"
              },
              {
                "nullable": true
              }
            ]
          }
        }
      },
      "ClusterStatus": {
        "description": "Information about current cluster status and structure",
        "oneOf": [
          {
            "type": "object",
            "required": [
              "status"
            ],
            "properties": {
              "status": {
                "type": "string",
                "enum": [
                  "disabled"
                ]
              }
            }
          },
          {
            "description": "Description of enabled cluster",
            "type": "object",
            "required": [
              "consensus_thread_status",
              "message_send_failures",
              "peer_id",
              "peers",
              "raft_info",
              "status"
            ],
            "properties": {
              "status": {
                "type": "string",
                "enum": [
                  "enabled"
                ]
              },
              "peer_id": {
                "description": "ID of this peer",
                "type": "integer",
                "format": "uint64",
                "minimum": 0
              },
              "peers": {
                "description": "Peers composition of the cluster with main information",
                "type": "object",
                "additionalProperties": {
                  "$ref": "#/components/schemas/PeerInfo"
                }
              },
              "raft_info": {
                "$ref": "#/components/schemas/RaftInfo"
              },
              "consensus_thread_status": {
                "$ref": "#/components/schemas/ConsensusThreadStatus"
              },
              "message_send_failures": {
                "description": "Consequent failures of message send operations in consensus by peer address. On the first success to send to that peer - entry is removed from this hashmap.",
                "type": "object",
                "additionalProperties": {
                  "$ref": "#/components/schemas/MessageSendErrors"
                }
              }
            }
          }
        ]
      },
      "PeerInfo": {
        "description": "Information of a peer in the cluster",
        "type": "object",
        "required": [
          "uri"
        ],
        "properties": {
          "uri": {
            "type": "string"
          }
        }
      },
      "RaftInfo": {
        "description": "Summary information about the current raft state",
        "type": "object",
        "required": [
          "commit",
          "is_voter",
          "pending_operations",
          "term"
        ],
        "properties": {
          "term": {
            "description": "Raft divides time into terms of arbitrary length, each beginning with an election. If a candidate wins the election, it remains the leader for the rest of the term. The term number increases monotonically. Each server stores the current term number which is also exchanged in every communication.",
            "type": "integer",
            "format": "uint64",
            "minimum": 0
          },
          "commit": {
            "description": "The index of the latest committed (finalized) operation that this peer is aware of.",
            "type": "integer",
            "format": "uint64",
            "minimum": 0
          },
          "pending_operations": {
            "description": "Number of consensus operations pending to be applied on this peer",
            "type": "integer",
            "format": "uint",
            "minimum": 0
          },
          "leader": {
            "description": "Leader of the current term",
            "type": "integer",
            "format": "uint64",
            "minimum": 0,
            "nullable": true
          },
          "role": {
            "description": "Role of this peer in the current term",
            "anyOf": [
              {
                "$ref": "#/components/schemas/StateRole"
              },
              {
                "nullable": true
              }
            ]
          },
          "is_voter": {
            "description": "Is this peer a voter or a learner",
            "type": "boolean"
          }
        }
      },
      "StateRole": {
        "description": "Role of the peer in the consensus",
        "type": "string",
        "enum": [
          "Follower",
          "Candidate",
          "Leader",
          "PreCandidate"
        ]
      },
      "ConsensusThreadStatus": {
        "description": "Information about current consensus thread status",
        "oneOf": [
          {
            "type": "object",
            "required": [
              "consensus_thread_status",
              "last_update"
            ],
            "properties": {
              "consensus_thread_status": {
                "type": "string",
                "enum": [
                  "working"
                ]
              },
              "last_update": {
                "type": "string",
                "format": "date-time"
              }
            }
          },
          {
            "type": "object",
            "required": [
              "consensus_thread_status"
            ],
            "properties": {
              "consensus_thread_status": {
                "type": "string",
                "enum": [
                  "stopped"
                ]
              }
            }
          },
          {
            "type": "object",
            "required": [
              "consensus_thread_status",
              "err"
            ],
            "properties": {
              "consensus_thread_status": {
                "type": "string",
                "enum": [
                  "stopped_with_err"
                ]
              },
              "err": {
                "type": "string"
              }
            }
          }
        ]
      },
      "MessageSendErrors": {
        "description": "Message send failures for a particular peer",
        "type": "object",
        "required": [
          "count"
        ],
        "properties": {
          "count": {
            "type": "integer",
            "format": "uint",
            "minimum": 0
          },
          "latest_error": {
            "type": "string",
            "nullable": true
          },
          "latest_error_timestamp": {
            "description": "Timestamp of the latest error",
            "type": "string",
            "format": "date-time",
            "nullable": true
          }
        }
      },
      "SnapshotDescription": {
        "type": "object",
        "required": [
          "name",
          "size"
        ],
        "properties": {
          "name": {
            "type": "string"
          },
          "creation_time": {
            "type": "string",
            "format": "partial-date-time",
            "nullable": true
          },
          "size": {
            "type": "integer",
            "format": "uint64",
            "minimum": 0
          },
          "checksum": {
            "type": "string",
            "nullable": true
          }
        },
        "example": {
          "name": "my-collection-3766212330831337-2024-07-22-08-31-55.snapshot",
          "creation_time": "2022-08-04T10:49:10",
          "size": 1000000,
          "checksum": "a1b2c3d4e5f6a7b8c9d0e1f2a3b4c5d6e7f8a9b0c1d2e3f4a5b6c7d8e9f0"
        }
      },
      "CountRequest": {
        "description": "Count Request Counts the number of points which satisfy the given filter. If filter is not provided, the count of all points in the collection will be returned.",
        "type": "object",
        "properties": {
          "shard_key": {
            "description": "Specify in which shards to look for the points, if not specified - look in all shards",
            "anyOf": [
              {
                "$ref": "#/components/schemas/ShardKeySelector"
              },
              {
                "nullable": true
              }
            ]
          },
          "filter": {
            "description": "Look only for points which satisfies this conditions",
            "anyOf": [
              {
                "$ref": "#/components/schemas/Filter"
              },
              {
                "nullable": true
              }
            ]
          },
          "exact": {
            "description": "If true, count exact number of points. If false, count approximate number of points faster. Approximate count might be unreliable during the indexing process. Default: true",
            "default": true,
            "type": "boolean"
          }
        }
      },
      "CountResult": {
        "type": "object",
        "required": [
          "count"
        ],
        "properties": {
          "count": {
            "description": "Number of points which satisfy the conditions",
            "type": "integer",
            "format": "uint",
            "minimum": 0
          }
        }
      },
      "CollectionClusterInfo": {
        "description": "Current clustering distribution for the collection",
        "type": "object",
        "required": [
          "local_shards",
          "peer_id",
          "remote_shards",
          "shard_count",
          "shard_transfers"
        ],
        "properties": {
          "peer_id": {
            "description": "ID of this peer",
            "type": "integer",
            "format": "uint64",
            "minimum": 0
          },
          "shard_count": {
            "description": "Total number of shards",
            "type": "integer",
            "format": "uint",
            "minimum": 0
          },
          "local_shards": {
            "description": "Local shards",
            "type": "array",
            "items": {
              "$ref": "#/components/schemas/LocalShardInfo"
            }
          },
          "remote_shards": {
            "description": "Remote shards",
            "type": "array",
            "items": {
              "$ref": "#/components/schemas/RemoteShardInfo"
            }
          },
          "shard_transfers": {
            "description": "Shard transfers",
            "type": "array",
            "items": {
              "$ref": "#/components/schemas/ShardTransferInfo"
            }
          },
          "resharding_operations": {
            "description": "Resharding operations",
            "type": "array",
            "items": {
              "$ref": "#/components/schemas/ReshardingInfo"
            },
            "nullable": true
          }
        }
      },
      "LocalShardInfo": {
        "type": "object",
        "required": [
          "points_count",
          "shard_id",
          "state"
        ],
        "properties": {
          "shard_id": {
            "description": "Local shard id",
            "type": "integer",
            "format": "uint32",
            "minimum": 0
          },
          "shard_key": {
            "description": "User-defined sharding key",
            "anyOf": [
              {
                "$ref": "#/components/schemas/ShardKey"
              },
              {
                "nullable": true
              }
            ]
          },
          "points_count": {
            "description": "Number of points in the shard",
            "type": "integer",
            "format": "uint",
            "minimum": 0
          },
          "state": {
            "$ref": "#/components/schemas/ReplicaState"
          }
        }
      },
      "ReplicaState": {
        "description": "State of the single shard within a replica set.",
        "type": "string",
        "enum": [
          "Active",
          "Dead",
          "Partial",
          "Initializing",
          "Listener",
          "PartialSnapshot",
          "Recovery"
        ]
      },
      "RemoteShardInfo": {
        "type": "object",
        "required": [
          "peer_id",
          "shard_id",
          "state"
        ],
        "properties": {
          "shard_id": {
            "description": "Remote shard id",
            "type": "integer",
            "format": "uint32",
            "minimum": 0
          },
          "shard_key": {
            "description": "User-defined sharding key",
            "anyOf": [
              {
                "$ref": "#/components/schemas/ShardKey"
              },
              {
                "nullable": true
              }
            ]
          },
          "peer_id": {
            "description": "Remote peer id",
            "type": "integer",
            "format": "uint64",
            "minimum": 0
          },
          "state": {
            "$ref": "#/components/schemas/ReplicaState"
          }
        }
      },
      "ShardTransferInfo": {
        "type": "object",
        "required": [
          "from",
          "shard_id",
          "sync",
          "to"
        ],
        "properties": {
          "shard_id": {
            "type": "integer",
            "format": "uint32",
            "minimum": 0
          },
          "from": {
            "description": "Source peer id",
            "type": "integer",
            "format": "uint64",
            "minimum": 0
          },
          "to": {
            "description": "Destination peer id",
            "type": "integer",
            "format": "uint64",
            "minimum": 0
          },
          "sync": {
            "description": "If `true` transfer is a synchronization of a replicas If `false` transfer is a moving of a shard from one peer to another",
            "type": "boolean"
          },
          "method": {
            "anyOf": [
              {
                "$ref": "#/components/schemas/ShardTransferMethod"
              },
              {
                "nullable": true
              }
            ]
          },
          "comment": {
            "description": "A human-readable report of the transfer progress. Available only on the source peer.",
            "type": "string",
            "nullable": true
          }
        }
      },
      "ShardTransferMethod": {
        "description": "Methods for transferring a shard from one node to another.",
        "oneOf": [
          {
            "description": "Stream all shard records in batches until the whole shard is transferred.",
            "type": "string",
            "enum": [
              "stream_records"
            ]
          },
          {
            "description": "Snapshot the shard, transfer and restore it on the receiver.",
            "type": "string",
            "enum": [
              "snapshot"
            ]
          },
          {
            "description": "Attempt to transfer shard difference by WAL delta.",
            "type": "string",
            "enum": [
              "wal_delta"
            ]
          }
        ]
      },
      "ReshardingInfo": {
        "type": "object",
        "required": [
          "direction",
          "peer_id",
          "shard_id"
        ],
        "properties": {
          "direction": {
            "$ref": "#/components/schemas/ReshardingDirection"
          },
          "shard_id": {
            "type": "integer",
            "format": "uint32",
            "minimum": 0
          },
          "peer_id": {
            "type": "integer",
            "format": "uint64",
            "minimum": 0
          },
          "shard_key": {
            "anyOf": [
              {
                "$ref": "#/components/schemas/ShardKey"
              },
              {
                "nullable": true
              }
            ]
          },
          "comment": {
            "description": "A human-readable report of the operation progress. Available only on the source peer.",
            "type": "string",
            "nullable": true
          }
        }
      },
      "ReshardingDirection": {
        "description": "Resharding direction, scale up or down in number of shards",
        "oneOf": [
          {
            "description": "Scale up, add a new shard",
            "type": "string",
            "enum": [
              "up"
            ]
          },
          {
            "description": "Scale down, remove a shard",
            "type": "string",
            "enum": [
              "down"
            ]
          }
        ]
      },
      "TelemetryData": {
        "type": "object",
        "required": [
          "app",
          "cluster",
          "collections",
          "id",
          "requests"
        ],
        "properties": {
          "id": {
            "type": "string"
          },
          "app": {
            "$ref": "#/components/schemas/AppBuildTelemetry"
          },
          "collections": {
            "$ref": "#/components/schemas/CollectionsTelemetry"
          },
          "cluster": {
            "$ref": "#/components/schemas/ClusterTelemetry"
          },
          "requests": {
            "$ref": "#/components/schemas/RequestsTelemetry"
          }
        }
      },
      "AppBuildTelemetry": {
        "type": "object",
        "required": [
          "name",
          "startup",
          "version"
        ],
        "properties": {
          "name": {
            "type": "string"
          },
          "version": {
            "type": "string"
          },
          "features": {
            "anyOf": [
              {
                "$ref": "#/components/schemas/AppFeaturesTelemetry"
              },
              {
                "nullable": true
              }
            ]
          },
          "system": {
            "anyOf": [
              {
                "$ref": "#/components/schemas/RunningEnvironmentTelemetry"
              },
              {
                "nullable": true
              }
            ]
          },
          "jwt_rbac": {
            "type": "boolean",
            "nullable": true
          },
          "hide_jwt_dashboard": {
            "type": "boolean",
            "nullable": true
          },
          "startup": {
            "type": "string",
            "format": "date-time"
          }
        }
      },
      "AppFeaturesTelemetry": {
        "type": "object",
        "required": [
          "debug",
          "recovery_mode",
          "service_debug_feature",
          "web_feature"
        ],
        "properties": {
          "debug": {
            "type": "boolean"
          },
          "web_feature": {
            "type": "boolean"
          },
          "service_debug_feature": {
            "type": "boolean"
          },
          "recovery_mode": {
            "type": "boolean"
          }
        }
      },
      "RunningEnvironmentTelemetry": {
        "type": "object",
        "required": [
          "cpu_flags",
          "is_docker"
        ],
        "properties": {
          "distribution": {
            "type": "string",
            "nullable": true
          },
          "distribution_version": {
            "type": "string",
            "nullable": true
          },
          "is_docker": {
            "type": "boolean"
          },
          "cores": {
            "type": "integer",
            "format": "uint",
            "minimum": 0,
            "nullable": true
          },
          "ram_size": {
            "type": "integer",
            "format": "uint",
            "minimum": 0,
            "nullable": true
          },
          "disk_size": {
            "type": "integer",
            "format": "uint",
            "minimum": 0,
            "nullable": true
          },
          "cpu_flags": {
            "type": "string"
          }
        }
      },
      "CollectionsTelemetry": {
        "type": "object",
        "required": [
          "number_of_collections"
        ],
        "properties": {
          "number_of_collections": {
            "type": "integer",
            "format": "uint",
            "minimum": 0
          },
          "collections": {
            "type": "array",
            "items": {
              "$ref": "#/components/schemas/CollectionTelemetryEnum"
            },
            "nullable": true
          }
        }
      },
      "CollectionTelemetryEnum": {
        "anyOf": [
          {
            "$ref": "#/components/schemas/CollectionTelemetry"
          },
          {
            "$ref": "#/components/schemas/CollectionsAggregatedTelemetry"
          }
        ]
      },
      "CollectionTelemetry": {
        "type": "object",
        "required": [
          "config",
          "id",
          "init_time_ms",
          "resharding",
          "shards",
          "transfers"
        ],
        "properties": {
          "id": {
            "type": "string"
          },
          "init_time_ms": {
            "type": "integer",
            "format": "uint64",
            "minimum": 0
          },
          "config": {
            "$ref": "#/components/schemas/CollectionConfig"
          },
          "shards": {
            "type": "array",
            "items": {
              "$ref": "#/components/schemas/ReplicaSetTelemetry"
            }
          },
          "transfers": {
            "type": "array",
            "items": {
              "$ref": "#/components/schemas/ShardTransferInfo"
            }
          },
          "resharding": {
            "type": "array",
            "items": {
              "$ref": "#/components/schemas/ReshardingInfo"
            }
          }
        }
      },
      "ReplicaSetTelemetry": {
        "type": "object",
        "required": [
          "id",
          "remote",
          "replicate_states"
        ],
        "properties": {
          "id": {
            "type": "integer",
            "format": "uint32",
            "minimum": 0
          },
          "local": {
            "anyOf": [
              {
                "$ref": "#/components/schemas/LocalShardTelemetry"
              },
              {
                "nullable": true
              }
            ]
          },
          "remote": {
            "type": "array",
            "items": {
              "$ref": "#/components/schemas/RemoteShardTelemetry"
            }
          },
          "replicate_states": {
            "type": "object",
            "additionalProperties": {
              "$ref": "#/components/schemas/ReplicaState"
            }
          }
        }
      },
      "LocalShardTelemetry": {
        "type": "object",
        "required": [
          "optimizations",
          "segments",
          "total_optimized_points"
        ],
        "properties": {
          "variant_name": {
            "type": "string",
            "nullable": true
          },
          "status": {
            "anyOf": [
              {
                "$ref": "#/components/schemas/ShardStatus"
              },
              {
                "nullable": true
              }
            ]
          },
          "total_optimized_points": {
            "description": "Total number of optimized points since the last start.",
            "type": "integer",
            "format": "uint",
            "minimum": 0
          },
          "segments": {
            "type": "array",
            "items": {
              "$ref": "#/components/schemas/SegmentTelemetry"
            }
          },
          "optimizations": {
            "$ref": "#/components/schemas/OptimizerTelemetry"
          }
        }
      },
      "ShardStatus": {
        "description": "Current state of the shard (supports same states as the collection) `Green` - all good. `Yellow` - optimization is running, 'Grey' - optimizations are possible but not triggered, `Red` - some operations failed and was not recovered",
        "type": "string",
        "enum": [
          "green",
          "yellow",
          "grey",
          "red"
        ]
      },
      "SegmentTelemetry": {
        "type": "object",
        "required": [
          "config",
          "info",
          "payload_field_indices",
          "vector_index_searches"
        ],
        "properties": {
          "info": {
            "$ref": "#/components/schemas/SegmentInfo"
          },
          "config": {
            "$ref": "#/components/schemas/SegmentConfig"
          },
          "vector_index_searches": {
            "type": "array",
            "items": {
              "$ref": "#/components/schemas/VectorIndexSearchesTelemetry"
            }
          },
          "payload_field_indices": {
            "type": "array",
            "items": {
              "$ref": "#/components/schemas/PayloadIndexTelemetry"
            }
          }
        }
      },
      "SegmentInfo": {
        "description": "Aggregated information about segment",
        "type": "object",
        "required": [
          "disk_usage_bytes",
          "index_schema",
          "is_appendable",
          "num_deleted_vectors",
          "num_indexed_vectors",
          "num_points",
          "num_vectors",
          "ram_usage_bytes",
          "segment_type",
          "vector_data"
        ],
        "properties": {
          "segment_type": {
            "$ref": "#/components/schemas/SegmentType"
          },
          "num_vectors": {
            "type": "integer",
            "format": "uint",
            "minimum": 0
          },
          "num_points": {
            "type": "integer",
            "format": "uint",
            "minimum": 0
          },
          "num_indexed_vectors": {
            "type": "integer",
            "format": "uint",
            "minimum": 0
          },
          "num_deleted_vectors": {
            "type": "integer",
            "format": "uint",
            "minimum": 0
          },
          "ram_usage_bytes": {
            "type": "integer",
            "format": "uint",
            "minimum": 0
          },
          "disk_usage_bytes": {
            "type": "integer",
            "format": "uint",
            "minimum": 0
          },
          "is_appendable": {
            "type": "boolean"
          },
          "index_schema": {
            "type": "object",
            "additionalProperties": {
              "$ref": "#/components/schemas/PayloadIndexInfo"
            }
          },
          "vector_data": {
            "type": "object",
            "additionalProperties": {
              "$ref": "#/components/schemas/VectorDataInfo"
            }
          }
        }
      },
      "SegmentType": {
        "description": "Type of segment",
        "type": "string",
        "enum": [
          "plain",
          "indexed",
          "special"
        ]
      },
      "VectorDataInfo": {
        "type": "object",
        "required": [
          "num_deleted_vectors",
          "num_indexed_vectors",
          "num_vectors"
        ],
        "properties": {
          "num_vectors": {
            "type": "integer",
            "format": "uint",
            "minimum": 0
          },
          "num_indexed_vectors": {
            "type": "integer",
            "format": "uint",
            "minimum": 0
          },
          "num_deleted_vectors": {
            "type": "integer",
            "format": "uint",
            "minimum": 0
          }
        }
      },
      "SegmentConfig": {
        "type": "object",
        "required": [
          "payload_storage_type"
        ],
        "properties": {
          "vector_data": {
            "default": {},
            "type": "object",
            "additionalProperties": {
              "$ref": "#/components/schemas/VectorDataConfig"
            }
          },
          "sparse_vector_data": {
            "type": "object",
            "additionalProperties": {
              "$ref": "#/components/schemas/SparseVectorDataConfig"
            }
          },
          "payload_storage_type": {
            "$ref": "#/components/schemas/PayloadStorageType"
          }
        }
      },
      "VectorDataConfig": {
        "description": "Config of single vector data storage",
        "type": "object",
        "required": [
          "distance",
          "index",
          "size",
          "storage_type"
        ],
        "properties": {
          "size": {
            "description": "Size/dimensionality of the vectors used",
            "type": "integer",
            "format": "uint",
            "minimum": 0
          },
          "distance": {
            "$ref": "#/components/schemas/Distance"
          },
          "storage_type": {
            "$ref": "#/components/schemas/VectorStorageType"
          },
          "index": {
            "$ref": "#/components/schemas/Indexes"
          },
          "quantization_config": {
            "description": "Vector specific quantization config that overrides collection config",
            "anyOf": [
              {
                "$ref": "#/components/schemas/QuantizationConfig"
              },
              {
                "nullable": true
              }
            ]
          },
          "multivector_config": {
            "description": "Vector specific configuration to enable multiple vectors per point",
            "anyOf": [
              {
                "$ref": "#/components/schemas/MultiVectorConfig"
              },
              {
                "nullable": true
              }
            ]
          },
          "datatype": {
            "description": "Vector specific configuration to set specific storage element type",
            "anyOf": [
              {
                "$ref": "#/components/schemas/VectorStorageDatatype"
              },
              {
                "nullable": true
              }
            ]
          }
        }
      },
      "VectorStorageType": {
        "description": "Storage types for vectors",
        "oneOf": [
          {
            "description": "Storage in memory (RAM)\n\nWill be very fast at the cost of consuming a lot of memory.",
            "type": "string",
            "enum": [
              "Memory"
            ]
          },
          {
            "description": "Storage in mmap file, not appendable\n\nSearch performance is defined by disk speed and the fraction of vectors that fit in memory.",
            "type": "string",
            "enum": [
              "Mmap"
            ]
          },
          {
            "description": "Storage in chunked mmap files, appendable\n\nSearch performance is defined by disk speed and the fraction of vectors that fit in memory.",
            "type": "string",
            "enum": [
              "ChunkedMmap"
            ]
          },
          {
            "description": "Same as `ChunkedMmap`, but vectors are forced to be locked in RAM In this way we avoid cold requests to disk, but risk to run out of memory\n\nDesigned as a replacement for `Memory`, which doesn't depend on RocksDB",
            "type": "string",
            "enum": [
              "InRamChunkedMmap"
            ]
          }
        ]
      },
      "Indexes": {
        "description": "Vector index configuration",
        "oneOf": [
          {
            "description": "Do not use any index, scan whole vector collection during search. Guarantee 100% precision, but may be time consuming on large collections.",
            "type": "object",
            "required": [
              "options",
              "type"
            ],
            "properties": {
              "type": {
                "type": "string",
                "enum": [
                  "plain"
                ]
              },
              "options": {
                "type": "object"
              }
            }
          },
          {
            "description": "Use filterable HNSW index for approximate search. Is very fast even on a very huge collections, but require additional space to store index and additional time to build it.",
            "type": "object",
            "required": [
              "options",
              "type"
            ],
            "properties": {
              "type": {
                "type": "string",
                "enum": [
                  "hnsw"
                ]
              },
              "options": {
                "$ref": "#/components/schemas/HnswConfig"
              }
            }
          }
        ]
      },
      "VectorStorageDatatype": {
        "description": "Storage types for vectors",
        "type": "string",
        "enum": [
          "float32",
          "float16",
          "uint8"
        ]
      },
      "SparseVectorDataConfig": {
        "description": "Config of single sparse vector data storage",
        "type": "object",
        "required": [
          "index"
        ],
        "properties": {
          "index": {
            "$ref": "#/components/schemas/SparseIndexConfig"
          }
        }
      },
      "SparseIndexConfig": {
        "description": "Configuration for sparse inverted index.",
        "type": "object",
        "required": [
          "index_type"
        ],
        "properties": {
          "full_scan_threshold": {
            "description": "We prefer a full scan search upto (excluding) this number of vectors.\n\nNote: this is number of vectors, not KiloBytes.",
            "type": "integer",
            "format": "uint",
            "minimum": 0,
            "nullable": true
          },
          "index_type": {
            "$ref": "#/components/schemas/SparseIndexType"
          },
          "datatype": {
            "description": "Datatype used to store weights in the index.",
            "anyOf": [
              {
                "$ref": "#/components/schemas/VectorStorageDatatype"
              },
              {
                "nullable": true
              }
            ]
          }
        }
      },
      "SparseIndexType": {
        "description": "Sparse index types",
        "oneOf": [
          {
            "description": "Mutable RAM sparse index",
            "type": "string",
            "enum": [
              "MutableRam"
            ]
          },
          {
            "description": "Immutable RAM sparse index",
            "type": "string",
            "enum": [
              "ImmutableRam"
            ]
          },
          {
            "description": "Mmap sparse index",
            "type": "string",
            "enum": [
              "Mmap"
            ]
          }
        ]
      },
      "PayloadStorageType": {
        "description": "Type of payload storage",
        "oneOf": [
          {
            "type": "object",
            "required": [
              "type"
            ],
            "properties": {
              "type": {
                "type": "string",
                "enum": [
                  "in_memory"
                ]
              }
            }
          },
          {
            "type": "object",
            "required": [
              "type"
            ],
            "properties": {
              "type": {
                "type": "string",
                "enum": [
                  "on_disk"
                ]
              }
            }
          }
        ]
      },
      "VectorIndexSearchesTelemetry": {
        "type": "object",
        "required": [
          "filtered_exact",
          "filtered_large_cardinality",
          "filtered_plain",
          "filtered_small_cardinality",
          "filtered_sparse",
          "unfiltered_exact",
          "unfiltered_hnsw",
          "unfiltered_plain",
          "unfiltered_sparse"
        ],
        "properties": {
          "index_name": {
            "type": "string",
            "nullable": true
          },
          "unfiltered_plain": {
            "$ref": "#/components/schemas/OperationDurationStatistics"
          },
          "unfiltered_hnsw": {
            "$ref": "#/components/schemas/OperationDurationStatistics"
          },
          "unfiltered_sparse": {
            "$ref": "#/components/schemas/OperationDurationStatistics"
          },
          "filtered_plain": {
            "$ref": "#/components/schemas/OperationDurationStatistics"
          },
          "filtered_small_cardinality": {
            "$ref": "#/components/schemas/OperationDurationStatistics"
          },
          "filtered_large_cardinality": {
            "$ref": "#/components/schemas/OperationDurationStatistics"
          },
          "filtered_exact": {
            "$ref": "#/components/schemas/OperationDurationStatistics"
          },
          "filtered_sparse": {
            "$ref": "#/components/schemas/OperationDurationStatistics"
          },
          "unfiltered_exact": {
            "$ref": "#/components/schemas/OperationDurationStatistics"
          }
        }
      },
      "OperationDurationStatistics": {
        "type": "object",
        "required": [
          "count",
          "total_duration_micros"
        ],
        "properties": {
          "count": {
            "type": "integer",
            "format": "uint",
            "minimum": 0
          },
          "fail_count": {
            "type": "integer",
            "format": "uint",
            "minimum": 0
          },
          "avg_duration_micros": {
            "description": "The average time taken by 128 latest operations, calculated as a weighted mean.",
            "type": "number",
            "format": "float",
            "nullable": true
          },
          "min_duration_micros": {
            "description": "The minimum duration of the operations across all the measurements.",
            "type": "number",
            "format": "float",
            "nullable": true
          },
          "max_duration_micros": {
            "description": "The maximum duration of the operations across all the measurements.",
            "type": "number",
            "format": "float",
            "nullable": true
          },
          "total_duration_micros": {
            "description": "The total duration of all operations in microseconds.",
            "type": "integer",
            "format": "uint64",
            "minimum": 0
          },
          "last_responded": {
            "type": "string",
            "format": "date-time",
            "nullable": true
          }
        }
      },
      "PayloadIndexTelemetry": {
        "type": "object",
        "required": [
          "points_count",
          "points_values_count"
        ],
        "properties": {
          "field_name": {
            "type": "string",
            "nullable": true
          },
          "points_values_count": {
            "type": "integer",
            "format": "uint",
            "minimum": 0
          },
          "points_count": {
            "type": "integer",
            "format": "uint",
            "minimum": 0
          },
          "histogram_bucket_size": {
            "type": "integer",
            "format": "uint",
            "minimum": 0,
            "nullable": true
          }
        }
      },
      "OptimizerTelemetry": {
        "type": "object",
        "required": [
          "log",
          "optimizations",
          "status"
        ],
        "properties": {
          "status": {
            "$ref": "#/components/schemas/OptimizersStatus"
          },
          "optimizations": {
            "$ref": "#/components/schemas/OperationDurationStatistics"
          },
          "log": {
            "type": "array",
            "items": {
              "$ref": "#/components/schemas/TrackerTelemetry"
            }
          }
        }
      },
      "TrackerTelemetry": {
        "description": "Tracker object used in telemetry",
        "type": "object",
        "required": [
          "name",
          "segment_ids",
          "start_at",
          "status"
        ],
        "properties": {
          "name": {
            "description": "Name of the optimizer",
            "type": "string"
          },
          "segment_ids": {
            "description": "Segment IDs being optimized",
            "type": "array",
            "items": {
              "type": "integer",
              "format": "uint",
              "minimum": 0
            }
          },
          "status": {
            "$ref": "#/components/schemas/TrackerStatus"
          },
          "start_at": {
            "description": "Start time of the optimizer",
            "type": "string",
            "format": "date-time"
          },
          "end_at": {
            "description": "End time of the optimizer",
            "type": "string",
            "format": "date-time",
            "nullable": true
          }
        }
      },
      "TrackerStatus": {
        "description": "Represents the current state of the optimizer being tracked",
        "oneOf": [
          {
            "type": "string",
            "enum": [
              "optimizing",
              "done"
            ]
          },
          {
            "type": "object",
            "required": [
              "cancelled"
            ],
            "properties": {
              "cancelled": {
                "type": "string"
              }
            },
            "additionalProperties": false
          },
          {
            "type": "object",
            "required": [
              "error"
            ],
            "properties": {
              "error": {
                "type": "string"
              }
            },
            "additionalProperties": false
          }
        ]
      },
      "RemoteShardTelemetry": {
        "type": "object",
        "required": [
          "searches",
          "shard_id",
          "updates"
        ],
        "properties": {
          "shard_id": {
            "type": "integer",
            "format": "uint32",
            "minimum": 0
          },
          "peer_id": {
            "type": "integer",
            "format": "uint64",
            "minimum": 0,
            "nullable": true
          },
          "searches": {
            "$ref": "#/components/schemas/OperationDurationStatistics"
          },
          "updates": {
            "$ref": "#/components/schemas/OperationDurationStatistics"
          }
        }
      },
      "CollectionsAggregatedTelemetry": {
        "type": "object",
        "required": [
          "optimizers_status",
          "params",
          "vectors"
        ],
        "properties": {
          "vectors": {
            "type": "integer",
            "format": "uint",
            "minimum": 0
          },
          "optimizers_status": {
            "$ref": "#/components/schemas/OptimizersStatus"
          },
          "params": {
            "$ref": "#/components/schemas/CollectionParams"
          }
        }
      },
      "ClusterTelemetry": {
        "type": "object",
        "required": [
          "enabled"
        ],
        "properties": {
          "enabled": {
            "type": "boolean"
          },
          "status": {
            "anyOf": [
              {
                "$ref": "#/components/schemas/ClusterStatusTelemetry"
              },
              {
                "nullable": true
              }
            ]
          },
          "config": {
            "anyOf": [
              {
                "$ref": "#/components/schemas/ClusterConfigTelemetry"
              },
              {
                "nullable": true
              }
            ]
          },
          "peers": {
            "type": "object",
            "additionalProperties": {
              "$ref": "#/components/schemas/PeerInfo"
            },
            "nullable": true
          },
          "metadata": {
            "type": "object",
            "additionalProperties": true,
            "nullable": true
          }
        }
      },
      "ClusterStatusTelemetry": {
        "type": "object",
        "required": [
          "commit",
          "consensus_thread_status",
          "is_voter",
          "number_of_peers",
          "pending_operations",
          "term"
        ],
        "properties": {
          "number_of_peers": {
            "type": "integer",
            "format": "uint",
            "minimum": 0
          },
          "term": {
            "type": "integer",
            "format": "uint64",
            "minimum": 0
          },
          "commit": {
            "type": "integer",
            "format": "uint64",
            "minimum": 0
          },
          "pending_operations": {
            "type": "integer",
            "format": "uint",
            "minimum": 0
          },
          "role": {
            "anyOf": [
              {
                "$ref": "#/components/schemas/StateRole"
              },
              {
                "nullable": true
              }
            ]
          },
          "is_voter": {
            "type": "boolean"
          },
          "peer_id": {
            "type": "integer",
            "format": "uint64",
            "minimum": 0,
            "nullable": true
          },
          "consensus_thread_status": {
            "$ref": "#/components/schemas/ConsensusThreadStatus"
          }
        }
      },
      "ClusterConfigTelemetry": {
        "type": "object",
        "required": [
          "consensus",
          "grpc_timeout_ms",
          "p2p"
        ],
        "properties": {
          "grpc_timeout_ms": {
            "type": "integer",
            "format": "uint64",
            "minimum": 0
          },
          "p2p": {
            "$ref": "#/components/schemas/P2pConfigTelemetry"
          },
          "consensus": {
            "$ref": "#/components/schemas/ConsensusConfigTelemetry"
          }
        }
      },
      "P2pConfigTelemetry": {
        "type": "object",
        "required": [
          "connection_pool_size"
        ],
        "properties": {
          "connection_pool_size": {
            "type": "integer",
            "format": "uint",
            "minimum": 0
          }
        }
      },
      "ConsensusConfigTelemetry": {
        "type": "object",
        "required": [
          "bootstrap_timeout_sec",
          "max_message_queue_size",
          "tick_period_ms"
        ],
        "properties": {
          "max_message_queue_size": {
            "type": "integer",
            "format": "uint",
            "minimum": 0
          },
          "tick_period_ms": {
            "type": "integer",
            "format": "uint64",
            "minimum": 0
          },
          "bootstrap_timeout_sec": {
            "type": "integer",
            "format": "uint64",
            "minimum": 0
          }
        }
      },
      "RequestsTelemetry": {
        "type": "object",
        "required": [
          "grpc",
          "rest"
        ],
        "properties": {
          "rest": {
            "$ref": "#/components/schemas/WebApiTelemetry"
          },
          "grpc": {
            "$ref": "#/components/schemas/GrpcTelemetry"
          }
        }
      },
      "WebApiTelemetry": {
        "type": "object",
        "required": [
          "responses"
        ],
        "properties": {
          "responses": {
            "type": "object",
            "additionalProperties": {
              "type": "object",
              "additionalProperties": {
                "$ref": "#/components/schemas/OperationDurationStatistics"
              }
            }
          }
        }
      },
      "GrpcTelemetry": {
        "type": "object",
        "required": [
          "responses"
        ],
        "properties": {
          "responses": {
            "type": "object",
            "additionalProperties": {
              "$ref": "#/components/schemas/OperationDurationStatistics"
            }
          }
        }
      },
      "ClusterOperations": {
        "anyOf": [
          {
            "$ref": "#/components/schemas/MoveShardOperation"
          },
          {
            "$ref": "#/components/schemas/ReplicateShardOperation"
          },
          {
            "$ref": "#/components/schemas/AbortTransferOperation"
          },
          {
            "$ref": "#/components/schemas/DropReplicaOperation"
          },
          {
            "$ref": "#/components/schemas/CreateShardingKeyOperation"
          },
          {
            "$ref": "#/components/schemas/DropShardingKeyOperation"
          },
          {
            "$ref": "#/components/schemas/RestartTransferOperation"
          }
        ]
      },
      "MoveShardOperation": {
        "type": "object",
        "required": [
          "move_shard"
        ],
        "properties": {
          "move_shard": {
            "$ref": "#/components/schemas/MoveShard"
          }
        }
      },
      "MoveShard": {
        "type": "object",
        "required": [
          "from_peer_id",
          "shard_id",
          "to_peer_id"
        ],
        "properties": {
          "shard_id": {
            "type": "integer",
            "format": "uint32",
            "minimum": 0
          },
          "to_peer_id": {
            "type": "integer",
            "format": "uint64",
            "minimum": 0
          },
          "from_peer_id": {
            "type": "integer",
            "format": "uint64",
            "minimum": 0
          },
          "method": {
            "description": "Method for transferring the shard from one node to another",
            "anyOf": [
              {
                "$ref": "#/components/schemas/ShardTransferMethod"
              },
              {
                "nullable": true
              }
            ]
          }
        }
      },
      "ReplicateShardOperation": {
        "type": "object",
        "required": [
          "replicate_shard"
        ],
        "properties": {
          "replicate_shard": {
            "$ref": "#/components/schemas/ReplicateShard"
          }
        }
      },
      "ReplicateShard": {
        "type": "object",
        "required": [
          "from_peer_id",
          "shard_id",
          "to_peer_id"
        ],
        "properties": {
          "shard_id": {
            "type": "integer",
            "format": "uint32",
            "minimum": 0
          },
          "to_peer_id": {
            "type": "integer",
            "format": "uint64",
            "minimum": 0
          },
          "from_peer_id": {
            "type": "integer",
            "format": "uint64",
            "minimum": 0
          },
          "method": {
            "description": "Method for transferring the shard from one node to another",
            "anyOf": [
              {
                "$ref": "#/components/schemas/ShardTransferMethod"
              },
              {
                "nullable": true
              }
            ]
          }
        }
      },
      "AbortTransferOperation": {
        "type": "object",
        "required": [
          "abort_transfer"
        ],
        "properties": {
          "abort_transfer": {
            "$ref": "#/components/schemas/AbortShardTransfer"
          }
        }
      },
      "AbortShardTransfer": {
        "type": "object",
        "required": [
          "from_peer_id",
          "shard_id",
          "to_peer_id"
        ],
        "properties": {
          "shard_id": {
            "type": "integer",
            "format": "uint32",
            "minimum": 0
          },
          "to_peer_id": {
            "type": "integer",
            "format": "uint64",
            "minimum": 0
          },
          "from_peer_id": {
            "type": "integer",
            "format": "uint64",
            "minimum": 0
          }
        }
      },
      "DropReplicaOperation": {
        "type": "object",
        "required": [
          "drop_replica"
        ],
        "properties": {
          "drop_replica": {
            "$ref": "#/components/schemas/Replica"
          }
        }
      },
      "Replica": {
        "type": "object",
        "required": [
          "peer_id",
          "shard_id"
        ],
        "properties": {
          "shard_id": {
            "type": "integer",
            "format": "uint32",
            "minimum": 0
          },
          "peer_id": {
            "type": "integer",
            "format": "uint64",
            "minimum": 0
          }
        }
      },
      "CreateShardingKeyOperation": {
        "type": "object",
        "required": [
          "create_sharding_key"
        ],
        "properties": {
          "create_sharding_key": {
            "$ref": "#/components/schemas/CreateShardingKey"
          }
        }
      },
      "CreateShardingKey": {
        "type": "object",
        "required": [
          "shard_key"
        ],
        "properties": {
          "shard_key": {
            "$ref": "#/components/schemas/ShardKey"
          },
          "shards_number": {
            "description": "How many shards to create for this key If not specified, will use the default value from config",
            "type": "integer",
            "format": "uint32",
            "minimum": 1,
            "nullable": true
          },
          "replication_factor": {
            "description": "How many replicas to create for each shard If not specified, will use the default value from config",
            "type": "integer",
            "format": "uint32",
            "minimum": 1,
            "nullable": true
          },
          "placement": {
            "description": "Placement of shards for this key List of peer ids, that can be used to place shards for this key If not specified, will be randomly placed among all peers",
            "type": "array",
            "items": {
              "type": "integer",
              "format": "uint64",
              "minimum": 0
            },
            "nullable": true
          }
        }
      },
      "DropShardingKeyOperation": {
        "type": "object",
        "required": [
          "drop_sharding_key"
        ],
        "properties": {
          "drop_sharding_key": {
            "$ref": "#/components/schemas/DropShardingKey"
          }
        }
      },
      "DropShardingKey": {
        "type": "object",
        "required": [
          "shard_key"
        ],
        "properties": {
          "shard_key": {
            "$ref": "#/components/schemas/ShardKey"
          }
        }
      },
      "RestartTransferOperation": {
        "type": "object",
        "required": [
          "restart_transfer"
        ],
        "properties": {
          "restart_transfer": {
            "$ref": "#/components/schemas/RestartTransfer"
          }
        }
      },
      "RestartTransfer": {
        "type": "object",
        "required": [
          "from_peer_id",
          "method",
          "shard_id",
          "to_peer_id"
        ],
        "properties": {
          "shard_id": {
            "type": "integer",
            "format": "uint32",
            "minimum": 0
          },
          "from_peer_id": {
            "type": "integer",
            "format": "uint64",
            "minimum": 0
          },
          "to_peer_id": {
            "type": "integer",
            "format": "uint64",
            "minimum": 0
          },
          "method": {
            "$ref": "#/components/schemas/ShardTransferMethod"
          }
        }
      },
      "SearchRequestBatch": {
        "type": "object",
        "required": [
          "searches"
        ],
        "properties": {
          "searches": {
            "type": "array",
            "items": {
              "$ref": "#/components/schemas/SearchRequest"
            }
          }
        }
      },
      "RecommendRequestBatch": {
        "type": "object",
        "required": [
          "searches"
        ],
        "properties": {
          "searches": {
            "type": "array",
            "items": {
              "$ref": "#/components/schemas/RecommendRequest"
            }
          }
        }
      },
      "LocksOption": {
        "type": "object",
        "required": [
          "write"
        ],
        "properties": {
          "error_message": {
            "type": "string",
            "nullable": true
          },
          "write": {
            "type": "boolean"
          }
        }
      },
      "SnapshotRecover": {
        "type": "object",
        "required": [
          "location"
        ],
        "properties": {
          "location": {
            "description": "Examples: - URL `http://localhost:8080/collections/my_collection/snapshots/my_snapshot` - Local path `file:///qdrant/snapshots/test_collection-2022-08-04-10-49-10.snapshot`",
            "type": "string",
            "format": "uri"
          },
          "priority": {
            "description": "Defines which data should be used as a source of truth if there are other replicas in the cluster. If set to `Snapshot`, the snapshot will be used as a source of truth, and the current state will be overwritten. If set to `Replica`, the current state will be used as a source of truth, and after recovery if will be synchronized with the snapshot.",
            "default": null,
            "anyOf": [
              {
                "$ref": "#/components/schemas/SnapshotPriority"
              },
              {
                "nullable": true
              }
            ]
          },
          "checksum": {
            "description": "Optional SHA256 checksum to verify snapshot integrity before recovery.",
            "default": null,
            "type": "string",
            "nullable": true
          },
          "api_key": {
            "description": "Optional API key used when fetching the snapshot from a remote URL.",
            "default": null,
            "type": "string",
            "nullable": true
          }
        }
      },
      "SnapshotPriority": {
        "description": "Defines source of truth for snapshot recovery: `NoSync` means - restore snapshot without *any* additional synchronization. `Snapshot` means - prefer snapshot data over the current state. `Replica` means - prefer existing data over the snapshot.",
        "type": "string",
        "enum": [
          "no_sync",
          "snapshot",
          "replica"
        ]
      },
      "CollectionsAliasesResponse": {
        "type": "object",
        "required": [
          "aliases"
        ],
        "properties": {
          "aliases": {
            "type": "array",
            "items": {
              "$ref": "#/components/schemas/AliasDescription"
            }
          }
        }
      },
      "AliasDescription": {
        "type": "object",
        "required": [
          "alias_name",
          "collection_name"
        ],
        "properties": {
          "alias_name": {
            "type": "string"
          },
          "collection_name": {
            "type": "string"
          }
        },
        "example": {
          "alias_name": "blogs-title",
          "collection_name": "arivx-title"
        }
      },
      "WriteOrdering": {
        "description": "Defines write ordering guarantees for collection operations\n\n* `weak` - write operations may be reordered, works faster, default\n\n* `medium` - write operations go through dynamically selected leader, may be inconsistent for a short period of time in case of leader change\n\n* `strong` - Write operations go through the permanent leader, consistent, but may be unavailable if leader is down",
        "type": "string",
        "enum": [
          "weak",
          "medium",
          "strong"
        ]
      },
      "ReadConsistency": {
        "description": "Read consistency parameter\n\nDefines how many replicas should be queried to get the result\n\n* `N` - send N random request and return points, which present on all of them\n\n* `majority` - send N/2+1 random request and return points, which present on all of them\n\n* `quorum` - send requests to all nodes and return points which present on majority of them\n\n* `all` - send requests to all nodes and return points which present on all of them\n\nDefault value is `Factor(1)`",
        "anyOf": [
          {
            "type": "integer",
            "format": "uint",
            "minimum": 0
          },
          {
            "$ref": "#/components/schemas/ReadConsistencyType"
          }
        ]
      },
      "ReadConsistencyType": {
        "description": "* `majority` - send N/2+1 random request and return points, which present on all of them\n\n* `quorum` - send requests to all nodes and return points which present on majority of nodes\n\n* `all` - send requests to all nodes and return points which present on all nodes",
        "type": "string",
        "enum": [
          "majority",
          "quorum",
          "all"
        ]
      },
      "UpdateVectors": {
        "type": "object",
        "required": [
          "points"
        ],
        "properties": {
          "points": {
            "description": "Points with named vectors",
            "type": "array",
            "items": {
              "$ref": "#/components/schemas/PointVectors"
            },
            "minItems": 1
          },
          "shard_key": {
            "anyOf": [
              {
                "$ref": "#/components/schemas/ShardKeySelector"
              },
              {
                "nullable": true
              }
            ]
          }
        }
      },
      "PointVectors": {
        "type": "object",
        "required": [
          "id",
          "vector"
        ],
        "properties": {
          "id": {
            "$ref": "#/components/schemas/ExtendedPointId"
          },
          "vector": {
            "$ref": "#/components/schemas/VectorStruct"
          }
        }
      },
      "DeleteVectors": {
        "type": "object",
        "required": [
          "vector"
        ],
        "properties": {
          "points": {
            "description": "Deletes values from each point in this list",
            "type": "array",
            "items": {
              "$ref": "#/components/schemas/ExtendedPointId"
            },
            "nullable": true
          },
          "filter": {
            "description": "Deletes values from points that satisfy this filter condition",
            "anyOf": [
              {
                "$ref": "#/components/schemas/Filter"
              },
              {
                "nullable": true
              }
            ]
          },
          "vector": {
            "description": "Vector names",
            "type": "array",
            "items": {
              "type": "string"
            },
            "minItems": 1,
            "uniqueItems": true
          },
          "shard_key": {
            "anyOf": [
              {
                "$ref": "#/components/schemas/ShardKeySelector"
              },
              {
                "nullable": true
              }
            ]
          }
        }
      },
      "PointGroup": {
        "type": "object",
        "required": [
          "hits",
          "id"
        ],
        "properties": {
          "hits": {
            "description": "Scored points that have the same value of the group_by key",
            "type": "array",
            "items": {
              "$ref": "#/components/schemas/ScoredPoint"
            }
          },
          "id": {
            "$ref": "#/components/schemas/GroupId"
          },
          "lookup": {
            "description": "Record that has been looked up using the group id",
            "anyOf": [
              {
                "$ref": "#/components/schemas/Record"
              },
              {
                "nullable": true
              }
            ]
          }
        }
      },
      "GroupId": {
        "description": "Value of the group_by key, shared across all the hits in the group",
        "anyOf": [
          {
            "type": "string"
          },
          {
            "type": "integer",
            "format": "uint64",
            "minimum": 0
          },
          {
            "type": "integer",
            "format": "int64"
          }
        ]
      },
      "SearchGroupsRequest": {
        "type": "object",
        "required": [
          "group_by",
          "group_size",
          "limit",
          "vector"
        ],
        "properties": {
          "shard_key": {
            "description": "Specify in which shards to look for the points, if not specified - look in all shards",
            "anyOf": [
              {
                "$ref": "#/components/schemas/ShardKeySelector"
              },
              {
                "nullable": true
              }
            ]
          },
          "vector": {
            "$ref": "#/components/schemas/NamedVectorStruct"
          },
          "filter": {
            "description": "Look only for points which satisfies this conditions",
            "anyOf": [
              {
                "$ref": "#/components/schemas/Filter"
              },
              {
                "nullable": true
              }
            ]
          },
          "params": {
            "description": "Additional search params",
            "anyOf": [
              {
                "$ref": "#/components/schemas/SearchParams"
              },
              {
                "nullable": true
              }
            ]
          },
          "with_payload": {
            "description": "Select which payload to return with the response. Default is false.",
            "anyOf": [
              {
                "$ref": "#/components/schemas/WithPayloadInterface"
              },
              {
                "nullable": true
              }
            ]
          },
          "with_vector": {
            "description": "Options for specifying which vectors to include into response. Default is false.",
            "default": null,
            "anyOf": [
              {
                "$ref": "#/components/schemas/WithVector"
              },
              {
                "nullable": true
              }
            ]
          },
          "score_threshold": {
            "description": "Define a minimal score threshold for the result. If defined, less similar results will not be returned. Score of the returned result might be higher or smaller than the threshold depending on the Distance function used. E.g. for cosine similarity only higher scores will be returned.",
            "type": "number",
            "format": "float",
            "nullable": true
          },
          "group_by": {
            "description": "Payload field to group by, must be a string or number field. If the field contains more than 1 value, all values will be used for grouping. One point can be in multiple groups.",
            "type": "string",
            "minLength": 1
          },
          "group_size": {
            "description": "Maximum amount of points to return per group",
            "type": "integer",
            "format": "uint32",
            "minimum": 1
          },
          "limit": {
            "description": "Maximum amount of groups to return",
            "type": "integer",
            "format": "uint32",
            "minimum": 1
          },
          "with_lookup": {
            "description": "Look for points in another collection using the group ids",
            "anyOf": [
              {
                "$ref": "#/components/schemas/WithLookupInterface"
              },
              {
                "nullable": true
              }
            ]
          }
        }
      },
      "WithLookupInterface": {
        "anyOf": [
          {
            "type": "string"
          },
          {
            "$ref": "#/components/schemas/WithLookup"
          }
        ]
      },
      "WithLookup": {
        "type": "object",
        "required": [
          "collection"
        ],
        "properties": {
          "collection": {
            "description": "Name of the collection to use for points lookup",
            "type": "string"
          },
          "with_payload": {
            "description": "Options for specifying which payload to include (or not)",
            "default": true,
            "anyOf": [
              {
                "$ref": "#/components/schemas/WithPayloadInterface"
              },
              {
                "nullable": true
              }
            ]
          },
          "with_vectors": {
            "description": "Options for specifying which vectors to include (or not)",
            "default": null,
            "anyOf": [
              {
                "$ref": "#/components/schemas/WithVector"
              },
              {
                "nullable": true
              }
            ]
          }
        }
      },
      "RecommendGroupsRequest": {
        "type": "object",
        "required": [
          "group_by",
          "group_size",
          "limit"
        ],
        "properties": {
          "shard_key": {
            "description": "Specify in which shards to look for the points, if not specified - look in all shards",
            "anyOf": [
              {
                "$ref": "#/components/schemas/ShardKeySelector"
              },
              {
                "nullable": true
              }
            ]
          },
          "positive": {
            "description": "Look for vectors closest to those",
            "default": [],
            "type": "array",
            "items": {
              "$ref": "#/components/schemas/RecommendExample"
            }
          },
          "negative": {
            "description": "Try to avoid vectors like this",
            "default": [],
            "type": "array",
            "items": {
              "$ref": "#/components/schemas/RecommendExample"
            }
          },
          "strategy": {
            "description": "How to use positive and negative examples to find the results",
            "default": null,
            "anyOf": [
              {
                "$ref": "#/components/schemas/RecommendStrategy"
              },
              {
                "nullable": true
              }
            ]
          },
          "filter": {
            "description": "Look only for points which satisfies this conditions",
            "anyOf": [
              {
                "$ref": "#/components/schemas/Filter"
              },
              {
                "nullable": true
              }
            ]
          },
          "params": {
            "description": "Additional search params",
            "anyOf": [
              {
                "$ref": "#/components/schemas/SearchParams"
              },
              {
                "nullable": true
              }
            ]
          },
          "with_payload": {
            "description": "Select which payload to return with the response. Default is false.",
            "anyOf": [
              {
                "$ref": "#/components/schemas/WithPayloadInterface"
              },
              {
                "nullable": true
              }
            ]
          },
          "with_vector": {
            "description": "Options for specifying which vectors to include into response. Default is false.",
            "default": null,
            "anyOf": [
              {
                "$ref": "#/components/schemas/WithVector"
              },
              {
                "nullable": true
              }
            ]
          },
          "score_threshold": {
            "description": "Define a minimal score threshold for the result. If defined, less similar results will not be returned. Score of the returned result might be higher or smaller than the threshold depending on the Distance function used. E.g. for cosine similarity only higher scores will be returned.",
            "type": "number",
            "format": "float",
            "nullable": true
          },
          "using": {
            "description": "Define which vector to use for recommendation, if not specified - try to use default vector",
            "default": null,
            "anyOf": [
              {
                "$ref": "#/components/schemas/UsingVector"
              },
              {
                "nullable": true
              }
            ]
          },
          "lookup_from": {
            "description": "The location used to lookup vectors. If not specified - use current collection. Note: the other collection should have the same vector size as the current collection",
            "default": null,
            "anyOf": [
              {
                "$ref": "#/components/schemas/LookupLocation"
              },
              {
                "nullable": true
              }
            ]
          },
          "group_by": {
            "description": "Payload field to group by, must be a string or number field. If the field contains more than 1 value, all values will be used for grouping. One point can be in multiple groups.",
            "type": "string",
            "minLength": 1
          },
          "group_size": {
            "description": "Maximum amount of points to return per group",
            "type": "integer",
            "format": "uint32",
            "minimum": 1
          },
          "limit": {
            "description": "Maximum amount of groups to return",
            "type": "integer",
            "format": "uint32",
            "minimum": 1
          },
          "with_lookup": {
            "description": "Look for points in another collection using the group ids",
            "anyOf": [
              {
                "$ref": "#/components/schemas/WithLookupInterface"
              },
              {
                "nullable": true
              }
            ]
          }
        }
      },
      "GroupsResult": {
        "type": "object",
        "required": [
          "groups"
        ],
        "properties": {
          "groups": {
            "type": "array",
            "items": {
              "$ref": "#/components/schemas/PointGroup"
            }
          }
        }
      },
      "UpdateOperations": {
        "type": "object",
        "required": [
          "operations"
        ],
        "properties": {
          "operations": {
            "type": "array",
            "items": {
              "$ref": "#/components/schemas/UpdateOperation"
            }
          }
        }
      },
      "UpdateOperation": {
        "anyOf": [
          {
            "$ref": "#/components/schemas/UpsertOperation"
          },
          {
            "$ref": "#/components/schemas/DeleteOperation"
          },
          {
            "$ref": "#/components/schemas/SetPayloadOperation"
          },
          {
            "$ref": "#/components/schemas/OverwritePayloadOperation"
          },
          {
            "$ref": "#/components/schemas/DeletePayloadOperation"
          },
          {
            "$ref": "#/components/schemas/ClearPayloadOperation"
          },
          {
            "$ref": "#/components/schemas/UpdateVectorsOperation"
          },
          {
            "$ref": "#/components/schemas/DeleteVectorsOperation"
          }
        ]
      },
      "UpsertOperation": {
        "type": "object",
        "required": [
          "upsert"
        ],
        "properties": {
          "upsert": {
            "$ref": "#/components/schemas/PointInsertOperations"
          }
        }
      },
      "DeleteOperation": {
        "type": "object",
        "required": [
          "delete"
        ],
        "properties": {
          "delete": {
            "$ref": "#/components/schemas/PointsSelector"
          }
        }
      },
      "SetPayloadOperation": {
        "type": "object",
        "required": [
          "set_payload"
        ],
        "properties": {
          "set_payload": {
            "$ref": "#/components/schemas/SetPayload"
          }
        }
      },
      "OverwritePayloadOperation": {
        "type": "object",
        "required": [
          "overwrite_payload"
        ],
        "properties": {
          "overwrite_payload": {
            "$ref": "#/components/schemas/SetPayload"
          }
        }
      },
      "DeletePayloadOperation": {
        "type": "object",
        "required": [
          "delete_payload"
        ],
        "properties": {
          "delete_payload": {
            "$ref": "#/components/schemas/DeletePayload"
          }
        }
      },
      "ClearPayloadOperation": {
        "type": "object",
        "required": [
          "clear_payload"
        ],
        "properties": {
          "clear_payload": {
            "$ref": "#/components/schemas/PointsSelector"
          }
        }
      },
      "UpdateVectorsOperation": {
        "type": "object",
        "required": [
          "update_vectors"
        ],
        "properties": {
          "update_vectors": {
            "$ref": "#/components/schemas/UpdateVectors"
          }
        }
      },
      "DeleteVectorsOperation": {
        "type": "object",
        "required": [
          "delete_vectors"
        ],
        "properties": {
          "delete_vectors": {
            "$ref": "#/components/schemas/DeleteVectors"
          }
        }
      },
      "ShardSnapshotRecover": {
        "type": "object",
        "required": [
          "location"
        ],
        "properties": {
          "location": {
            "$ref": "#/components/schemas/ShardSnapshotLocation"
          },
          "priority": {
            "default": null,
            "anyOf": [
              {
                "$ref": "#/components/schemas/SnapshotPriority"
              },
              {
                "nullable": true
              }
            ]
          },
          "checksum": {
            "description": "Optional SHA256 checksum to verify snapshot integrity before recovery.",
            "default": null,
            "type": "string",
            "nullable": true
          },
          "api_key": {
            "description": "Optional API key used when fetching the snapshot from a remote URL.",
            "default": null,
            "type": "string",
            "nullable": true
          }
        }
      },
      "ShardSnapshotLocation": {
        "anyOf": [
          {
            "type": "string",
            "format": "uri"
          },
          {
            "type": "string"
          }
        ]
      },
      "DiscoverRequest": {
        "description": "Use context and a target to find the most similar points, constrained by the context.",
        "type": "object",
        "required": [
          "limit"
        ],
        "properties": {
          "shard_key": {
            "description": "Specify in which shards to look for the points, if not specified - look in all shards",
            "anyOf": [
              {
                "$ref": "#/components/schemas/ShardKeySelector"
              },
              {
                "nullable": true
              }
            ]
          },
          "target": {
            "description": "Look for vectors closest to this.\n\nWhen using the target (with or without context), the integer part of the score represents the rank with respect to the context, while the decimal part of the score relates to the distance to the target.",
            "anyOf": [
              {
                "$ref": "#/components/schemas/RecommendExample"
              },
              {
                "nullable": true
              }
            ]
          },
          "context": {
            "description": "Pairs of { positive, negative } examples to constrain the search.\n\nWhen using only the context (without a target), a special search - called context search - is performed where pairs of points are used to generate a loss that guides the search towards the zone where most positive examples overlap. This means that the score minimizes the scenario of finding a point closer to a negative than to a positive part of a pair.\n\nSince the score of a context relates to loss, the maximum score a point can get is 0.0, and it becomes normal that many points can have a score of 0.0.\n\nFor discovery search (when including a target), the context part of the score for each pair is calculated +1 if the point is closer to a positive than to a negative part of a pair, and -1 otherwise.",
            "type": "array",
            "items": {
              "$ref": "#/components/schemas/ContextExamplePair"
            },
            "nullable": true
          },
          "filter": {
            "description": "Look only for points which satisfies this conditions",
            "anyOf": [
              {
                "$ref": "#/components/schemas/Filter"
              },
              {
                "nullable": true
              }
            ]
          },
          "params": {
            "description": "Additional search params",
            "anyOf": [
              {
                "$ref": "#/components/schemas/SearchParams"
              },
              {
                "nullable": true
              }
            ]
          },
          "limit": {
            "description": "Max number of result to return",
            "type": "integer",
            "format": "uint",
            "minimum": 1
          },
          "offset": {
            "description": "Offset of the first result to return. May be used to paginate results. Note: large offset values may cause performance issues.",
            "type": "integer",
            "format": "uint",
            "minimum": 0,
            "nullable": true
          },
          "with_payload": {
            "description": "Select which payload to return with the response. Default is false.",
            "anyOf": [
              {
                "$ref": "#/components/schemas/WithPayloadInterface"
              },
              {
                "nullable": true
              }
            ]
          },
          "with_vector": {
            "description": "Options for specifying which vectors to include into response. Default is false.",
            "anyOf": [
              {
                "$ref": "#/components/schemas/WithVector"
              },
              {
                "nullable": true
              }
            ]
          },
          "using": {
            "description": "Define which vector to use for recommendation, if not specified - try to use default vector",
            "default": null,
            "anyOf": [
              {
                "$ref": "#/components/schemas/UsingVector"
              },
              {
                "nullable": true
              }
            ]
          },
          "lookup_from": {
            "description": "The location used to lookup vectors. If not specified - use current collection. Note: the other collection should have the same vector size as the current collection",
            "default": null,
            "anyOf": [
              {
                "$ref": "#/components/schemas/LookupLocation"
              },
              {
                "nullable": true
              }
            ]
          }
        }
      },
      "ContextExamplePair": {
        "type": "object",
        "required": [
          "negative",
          "positive"
        ],
        "properties": {
          "positive": {
            "$ref": "#/components/schemas/RecommendExample"
          },
          "negative": {
            "$ref": "#/components/schemas/RecommendExample"
          }
        }
      },
      "DiscoverRequestBatch": {
        "type": "object",
        "required": [
          "searches"
        ],
        "properties": {
          "searches": {
            "type": "array",
            "items": {
              "$ref": "#/components/schemas/DiscoverRequest"
            }
          }
        }
      },
      "VersionInfo": {
        "type": "object",
        "required": [
          "title",
          "version"
        ],
        "properties": {
          "title": {
            "type": "string"
          },
          "version": {
            "type": "string"
          },
          "commit": {
            "type": "string",
            "nullable": true
          }
        }
      },
      "CollectionExistence": {
        "description": "State of existence of a collection, true = exists, false = does not exist",
        "type": "object",
        "required": [
          "exists"
        ],
        "properties": {
          "exists": {
            "type": "boolean"
          }
        }
      },
      "QueryRequest": {
        "type": "object",
        "properties": {
          "shard_key": {
            "anyOf": [
              {
                "$ref": "#/components/schemas/ShardKeySelector"
              },
              {
                "nullable": true
              }
            ]
          },
          "prefetch": {
            "description": "Sub-requests to perform first. If present, the query will be performed on the results of the prefetch(es).",
            "default": null,
            "anyOf": [
              {
                "$ref": "#/components/schemas/Prefetch"
              },
              {
                "type": "array",
                "items": {
                  "$ref": "#/components/schemas/Prefetch"
                }
              },
              {
                "nullable": true
              }
            ]
          },
          "query": {
            "description": "Query to perform. If missing without prefetches, returns points ordered by their IDs.",
            "anyOf": [
              {
                "$ref": "#/components/schemas/QueryInterface"
              },
              {
                "nullable": true
              }
            ]
          },
          "using": {
            "description": "Define which vector name to use for querying. If missing, the default vector is used.",
            "type": "string",
            "nullable": true
          },
          "filter": {
            "description": "Filter conditions - return only those points that satisfy the specified conditions.",
            "anyOf": [
              {
                "$ref": "#/components/schemas/Filter"
              },
              {
                "nullable": true
              }
            ]
          },
          "params": {
            "description": "Search params for when there is no prefetch",
            "anyOf": [
              {
                "$ref": "#/components/schemas/SearchParams"
              },
              {
                "nullable": true
              }
            ]
          },
          "score_threshold": {
            "description": "Return points with scores better than this threshold.",
            "type": "number",
            "format": "float",
            "nullable": true
          },
          "limit": {
            "description": "Max number of points to return. Default is 10.",
            "type": "integer",
            "format": "uint",
            "minimum": 1,
            "nullable": true
          },
          "offset": {
            "description": "Offset of the result. Skip this many points. Default is 0",
            "type": "integer",
            "format": "uint",
            "minimum": 0,
            "nullable": true
          },
          "with_vector": {
            "description": "Options for specifying which vectors to include into the response. Default is false.",
            "anyOf": [
              {
                "$ref": "#/components/schemas/WithVector"
              },
              {
                "nullable": true
              }
            ]
          },
          "with_payload": {
            "description": "Options for specifying which payload to include or not. Default is false.",
            "anyOf": [
              {
                "$ref": "#/components/schemas/WithPayloadInterface"
              },
              {
                "nullable": true
              }
            ]
          },
          "lookup_from": {
            "description": "The location to use for IDs lookup, if not specified - use the current collection and the 'using' vector Note: the other collection vectors should have the same vector size as the 'using' vector in the current collection",
            "default": null,
            "anyOf": [
              {
                "$ref": "#/components/schemas/LookupLocation"
              },
              {
                "nullable": true
              }
            ]
          }
        }
      },
      "Prefetch": {
        "type": "object",
        "properties": {
          "prefetch": {
            "description": "Sub-requests to perform first. If present, the query will be performed on the results of the prefetches.",
            "default": null,
            "anyOf": [
              {
                "$ref": "#/components/schemas/Prefetch"
              },
              {
                "type": "array",
                "items": {
                  "$ref": "#/components/schemas/Prefetch"
                }
              },
              {
                "nullable": true
              }
            ]
          },
          "query": {
            "description": "Query to perform. If missing without prefetches, returns points ordered by their IDs.",
            "anyOf": [
              {
                "$ref": "#/components/schemas/QueryInterface"
              },
              {
                "nullable": true
              }
            ]
          },
          "using": {
            "description": "Define which vector name to use for querying. If missing, the default vector is used.",
            "type": "string",
            "nullable": true
          },
          "filter": {
            "description": "Filter conditions - return only those points that satisfy the specified conditions.",
            "anyOf": [
              {
                "$ref": "#/components/schemas/Filter"
              },
              {
                "nullable": true
              }
            ]
          },
          "params": {
            "description": "Search params for when there is no prefetch",
            "anyOf": [
              {
                "$ref": "#/components/schemas/SearchParams"
              },
              {
                "nullable": true
              }
            ]
          },
          "score_threshold": {
            "description": "Return points with scores better than this threshold.",
            "type": "number",
            "format": "float",
            "nullable": true
          },
          "limit": {
            "description": "Max number of points to return. Default is 10.",
            "type": "integer",
            "format": "uint",
            "minimum": 1,
            "nullable": true
          },
          "lookup_from": {
            "description": "The location to use for IDs lookup, if not specified - use the current collection and the 'using' vector Note: the other collection vectors should have the same vector size as the 'using' vector in the current collection",
            "default": null,
            "anyOf": [
              {
                "$ref": "#/components/schemas/LookupLocation"
              },
              {
                "nullable": true
              }
            ]
          }
        }
      },
      "QueryInterface": {
        "anyOf": [
          {
            "$ref": "#/components/schemas/VectorInput"
          },
          {
            "$ref": "#/components/schemas/Query"
          }
        ]
      },
      "VectorInput": {
        "anyOf": [
          {
            "type": "array",
            "items": {
              "type": "number",
              "format": "float"
            }
          },
          {
            "$ref": "#/components/schemas/SparseVector"
          },
          {
            "type": "array",
            "items": {
              "type": "array",
              "items": {
                "type": "number",
                "format": "float"
              }
            }
          },
          {
            "$ref": "#/components/schemas/ExtendedPointId"
          },
          {
            "$ref": "#/components/schemas/Document"
          }
        ]
      },
      "Query": {
        "anyOf": [
          {
            "$ref": "#/components/schemas/NearestQuery"
          },
          {
            "$ref": "#/components/schemas/RecommendQuery"
          },
          {
            "$ref": "#/components/schemas/DiscoverQuery"
          },
          {
            "$ref": "#/components/schemas/ContextQuery"
          },
          {
            "$ref": "#/components/schemas/OrderByQuery"
          },
          {
            "$ref": "#/components/schemas/FusionQuery"
          },
          {
            "$ref": "#/components/schemas/SampleQuery"
          }
        ]
      },
      "NearestQuery": {
        "type": "object",
        "required": [
          "nearest"
        ],
        "properties": {
          "nearest": {
            "$ref": "#/components/schemas/VectorInput"
          }
        }
      },
      "RecommendQuery": {
        "type": "object",
        "required": [
          "recommend"
        ],
        "properties": {
          "recommend": {
            "$ref": "#/components/schemas/RecommendInput"
          }
        }
      },
      "RecommendInput": {
        "type": "object",
        "properties": {
          "positive": {
            "description": "Look for vectors closest to the vectors from these points",
            "type": "array",
            "items": {
              "$ref": "#/components/schemas/VectorInput"
            },
            "nullable": true
          },
          "negative": {
            "description": "Try to avoid vectors like the vector from these points",
            "type": "array",
            "items": {
              "$ref": "#/components/schemas/VectorInput"
            },
            "nullable": true
          },
          "strategy": {
            "description": "How to use the provided vectors to find the results",
            "anyOf": [
              {
                "$ref": "#/components/schemas/RecommendStrategy"
              },
              {
                "nullable": true
              }
            ]
          }
        }
      },
      "DiscoverQuery": {
        "type": "object",
        "required": [
          "discover"
        ],
        "properties": {
          "discover": {
            "$ref": "#/components/schemas/DiscoverInput"
          }
        }
      },
      "DiscoverInput": {
        "type": "object",
        "required": [
          "context",
          "target"
        ],
        "properties": {
          "target": {
            "$ref": "#/components/schemas/VectorInput"
          },
          "context": {
            "description": "Search space will be constrained by these pairs of vectors",
            "anyOf": [
              {
                "$ref": "#/components/schemas/ContextPair"
              },
              {
                "type": "array",
                "items": {
                  "$ref": "#/components/schemas/ContextPair"
                }
              },
              {
                "nullable": true
              }
            ]
          }
        }
      },
      "ContextPair": {
        "type": "object",
        "required": [
          "negative",
          "positive"
        ],
        "properties": {
          "positive": {
            "$ref": "#/components/schemas/VectorInput"
          },
          "negative": {
            "$ref": "#/components/schemas/VectorInput"
          }
        }
      },
      "ContextQuery": {
        "type": "object",
        "required": [
          "context"
        ],
        "properties": {
          "context": {
            "$ref": "#/components/schemas/ContextInput"
          }
        }
      },
      "ContextInput": {
        "anyOf": [
          {
            "$ref": "#/components/schemas/ContextPair"
          },
          {
            "type": "array",
            "items": {
              "$ref": "#/components/schemas/ContextPair"
            }
          },
          {
            "nullable": true
          }
        ]
      },
      "OrderByQuery": {
        "type": "object",
        "required": [
          "order_by"
        ],
        "properties": {
          "order_by": {
            "$ref": "#/components/schemas/OrderByInterface"
          }
        }
      },
      "FusionQuery": {
        "type": "object",
        "required": [
          "fusion"
        ],
        "properties": {
          "fusion": {
            "$ref": "#/components/schemas/Fusion"
          }
        }
      },
      "Fusion": {
        "description": "Fusion algorithm allows to combine results of multiple prefetches.\n\nAvailable fusion algorithms:\n\n* `rrf` - Reciprocal Rank Fusion * `dbsf` - Distribution-Based Score Fusion",
        "type": "string",
        "enum": [
          "rrf",
          "dbsf"
        ]
      },
      "SampleQuery": {
        "type": "object",
        "required": [
          "sample"
        ],
        "properties": {
          "sample": {
            "$ref": "#/components/schemas/Sample"
          }
        }
      },
      "Sample": {
        "type": "string",
        "enum": [
          "random"
        ]
      },
      "QueryRequestBatch": {
        "type": "object",
        "required": [
          "searches"
        ],
        "properties": {
          "searches": {
            "type": "array",
            "items": {
              "$ref": "#/components/schemas/QueryRequest"
            }
          }
        }
      },
      "QueryResponse": {
        "type": "object",
        "required": [
          "points"
        ],
        "properties": {
          "points": {
            "type": "array",
            "items": {
              "$ref": "#/components/schemas/ScoredPoint"
            }
          }
        }
      },
      "QueryGroupsRequest": {
        "type": "object",
        "required": [
          "group_by"
        ],
        "properties": {
          "shard_key": {
            "anyOf": [
              {
                "$ref": "#/components/schemas/ShardKeySelector"
              },
              {
                "nullable": true
              }
            ]
          },
          "prefetch": {
            "description": "Sub-requests to perform first. If present, the query will be performed on the results of the prefetch(es).",
            "default": null,
            "anyOf": [
              {
                "$ref": "#/components/schemas/Prefetch"
              },
              {
                "type": "array",
                "items": {
                  "$ref": "#/components/schemas/Prefetch"
                }
              },
              {
                "nullable": true
              }
            ]
          },
          "query": {
            "description": "Query to perform. If missing without prefetches, returns points ordered by their IDs.",
            "anyOf": [
              {
                "$ref": "#/components/schemas/QueryInterface"
              },
              {
                "nullable": true
              }
            ]
          },
          "using": {
            "description": "Define which vector name to use for querying. If missing, the default vector is used.",
            "type": "string",
            "nullable": true
          },
          "filter": {
            "description": "Filter conditions - return only those points that satisfy the specified conditions.",
            "anyOf": [
              {
                "$ref": "#/components/schemas/Filter"
              },
              {
                "nullable": true
              }
            ]
          },
          "params": {
            "description": "Search params for when there is no prefetch",
            "anyOf": [
              {
                "$ref": "#/components/schemas/SearchParams"
              },
              {
                "nullable": true
              }
            ]
          },
          "score_threshold": {
            "description": "Return points with scores better than this threshold.",
            "type": "number",
            "format": "float",
            "nullable": true
          },
          "with_vector": {
            "description": "Options for specifying which vectors to include into the response. Default is false.",
            "anyOf": [
              {
                "$ref": "#/components/schemas/WithVector"
              },
              {
                "nullable": true
              }
            ]
          },
          "with_payload": {
            "description": "Options for specifying which payload to include or not. Default is false.",
            "anyOf": [
              {
                "$ref": "#/components/schemas/WithPayloadInterface"
              },
              {
                "nullable": true
              }
            ]
          },
          "lookup_from": {
            "description": "The location to use for IDs lookup, if not specified - use the current collection and the 'using' vector Note: the other collection vectors should have the same vector size as the 'using' vector in the current collection",
            "default": null,
            "anyOf": [
              {
                "$ref": "#/components/schemas/LookupLocation"
              },
              {
                "nullable": true
              }
            ]
          },
          "group_by": {
            "description": "Payload field to group by, must be a string or number field. If the field contains more than 1 value, all values will be used for grouping. One point can be in multiple groups.",
            "type": "string",
            "minLength": 1
          },
          "group_size": {
            "description": "Maximum amount of points to return per group. Default is 3.",
            "type": "integer",
            "format": "uint",
            "minimum": 1,
            "nullable": true
          },
          "limit": {
            "description": "Maximum amount of groups to return. Default is 10.",
            "type": "integer",
            "format": "uint",
            "minimum": 1,
            "nullable": true
          },
          "with_lookup": {
            "description": "Look for points in another collection using the group ids",
            "anyOf": [
              {
                "$ref": "#/components/schemas/WithLookupInterface"
              },
              {
                "nullable": true
              }
            ]
          }
        }
      },
      "SearchMatrixRequest": {
        "type": "object",
        "properties": {
          "shard_key": {
            "description": "Specify in which shards to look for the points, if not specified - look in all shards",
            "anyOf": [
              {
                "$ref": "#/components/schemas/ShardKeySelector"
              },
              {
                "nullable": true
              }
            ]
          },
          "filter": {
            "description": "Look only for points which satisfies this conditions",
            "anyOf": [
              {
                "$ref": "#/components/schemas/Filter"
              },
              {
                "nullable": true
              }
            ]
          },
          "sample": {
            "description": "How many points to select and search within. Default is 10.",
            "type": "integer",
            "format": "uint",
            "minimum": 2,
            "nullable": true
          },
          "limit": {
            "description": "How many neighbours per sample to find. Default is 3.",
            "type": "integer",
            "format": "uint",
            "minimum": 1,
            "nullable": true
          },
          "using": {
            "description": "Define which vector name to use for querying. If missing, the default vector is used.",
            "type": "string",
            "nullable": true
          }
        }
      },
      "SearchMatrixOffsetsResponse": {
        "type": "object",
        "required": [
          "ids",
          "offsets_col",
          "offsets_row",
          "scores"
        ],
        "properties": {
          "offsets_row": {
            "description": "Row indices of the matrix",
            "type": "array",
            "items": {
              "type": "integer",
              "format": "uint64",
              "minimum": 0
            }
          },
          "offsets_col": {
            "description": "Column indices of the matrix",
            "type": "array",
            "items": {
              "type": "integer",
              "format": "uint64",
              "minimum": 0
            }
          },
          "scores": {
            "description": "Scores associated with matrix coordinates",
            "type": "array",
            "items": {
              "type": "number",
              "format": "float"
            }
          },
          "ids": {
            "description": "Ids of the points in order",
            "type": "array",
            "items": {
              "$ref": "#/components/schemas/ExtendedPointId"
            }
          }
        }
      },
      "SearchMatrixPairsResponse": {
        "type": "object",
        "required": [
          "pairs"
        ],
        "properties": {
          "pairs": {
            "description": "List of pairs of points with scores",
            "type": "array",
            "items": {
              "$ref": "#/components/schemas/SearchMatrixPair"
            }
          }
        }
      },
      "SearchMatrixPair": {
        "description": "Pair of points (a, b) with score",
        "type": "object",
        "required": [
          "a",
          "b",
          "score"
        ],
        "properties": {
          "a": {
            "$ref": "#/components/schemas/ExtendedPointId"
          },
          "b": {
            "$ref": "#/components/schemas/ExtendedPointId"
          },
          "score": {
            "type": "number",
            "format": "float"
          }
        }
      },
      "FacetRequest": {
        "type": "object",
        "required": [
          "key"
        ],
        "properties": {
          "shard_key": {
            "anyOf": [
              {
                "$ref": "#/components/schemas/ShardKeySelector"
              },
              {
                "nullable": true
              }
            ]
          },
          "key": {
            "description": "Payload key to use for faceting.",
            "type": "string"
          },
          "limit": {
            "description": "Max number of hits to return. Default is 10.",
            "type": "integer",
            "format": "uint",
            "minimum": 1,
            "nullable": true
          },
          "filter": {
            "description": "Filter conditions - only consider points that satisfy these conditions.",
            "anyOf": [
              {
                "$ref": "#/components/schemas/Filter"
              },
              {
                "nullable": true
              }
            ]
          },
          "exact": {
            "description": "Whether to do a more expensive exact count for each of the values in the facet. Default is false.",
            "type": "boolean",
            "nullable": true
          }
        }
      },
      "FacetResponse": {
        "type": "object",
        "required": [
          "hits"
        ],
        "properties": {
          "hits": {
            "type": "array",
            "items": {
              "$ref": "#/components/schemas/FacetValueHit"
            }
          }
        }
      },
      "FacetValueHit": {
        "type": "object",
        "required": [
          "count",
          "value"
        ],
        "properties": {
          "value": {
            "$ref": "#/components/schemas/FacetValue"
          },
          "count": {
            "type": "integer",
            "format": "uint",
            "minimum": 0
          }
        }
      },
      "FacetValue": {
        "anyOf": [
          {
            "type": "string"
          },
          {
            "type": "integer",
            "format": "int64"
          }
        ]
      }
    }
  }
}<|MERGE_RESOLUTION|>--- conflicted
+++ resolved
@@ -5561,7 +5561,7 @@
         ],
         "summary": "Query points, grouped by a given payload field",
         "description": "Universally query points, grouped by a given payload field",
-        "operationId": "query_points_groups",
+        "operationId": "query_point_groups",
         "requestBody": {
           "description": "Describes the query to make to the collection",
           "content": {
@@ -5753,15 +5753,9 @@
         "tags": [
           "points"
         ],
-<<<<<<< HEAD
         "summary": "Search points matrix distance offsets",
         "description": "Compute distance matrix for sampled points with an offset based output format",
         "operationId": "search_points_matrix_offsets",
-=======
-        "summary": "Query points, grouped by a given payload field",
-        "description": "Universally query points, grouped by a given payload field",
-        "operationId": "query_point_groups",
->>>>>>> 032fa1f5
         "requestBody": {
           "description": "Search matrix request with optional filtering",
           "content": {
