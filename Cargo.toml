[package]
name = "qdrant"
version = "0.8.4"
authors = ["Andrey Vasnetsov <andrey@vasnetsov.com>"]
edition = "2021"
doctest = false

# See more keys and their definitions at https://doc.rust-lang.org/cargo/reference/manifest.html

[features]
default = [ "web", "parking_lot" ]
web = ["actix-web"]
service_debug = ["parking_lot", "parking_lot/deadlock_detection"]

[dev-dependencies]
tempdir = "0.3.7"
rusty-hook = "^0.11.2"


[dependencies]

parking_lot = { version = "0.12.1", features=["deadlock_detection"], optional = true }

num_cpus = "1.13"
thiserror = "1.0"
log = "0.4"
env_logger = "0.9.0"
atty = "0.2"
colored = "2"
serde = { version = "~1.0", features = ["derive"] }
serde_json = "~1.0"
chrono = { version = "~0.4", features = ["serde"] }
schemars = { version = "0.8.10", features = ["uuid1", "preserve_order", "chrono"] }
itertools = "0.10"
anyhow = "1.0.58"
futures = "0.3.21"
<<<<<<< HEAD
futures-util = "0.3.21"
clap = { version = "3.2.12", features = ["derive"] }
=======
clap = { version = "3.2.14", features = ["derive"] }
>>>>>>> 69508d12
serde_cbor = { version = "0.11.2"}
uuid = { version = "1.1", features = ["v4", "serde"] }
sys-info = "0.9.1"

config = "~0.13.1"

tokio = { version = "~1.20", features = ["full"] }

actix-web = { version = "4.1.0", optional = true }
actix-cors = "0.6.1"
actix-files = "0.6.1"
actix-utils = "3.0.0"
tonic = "0.7.2"
num-traits = "0.2.15"
tar = "0.4.38"

# Consensus related crates
raft = { git = "https://github.com/tikv/raft-rs", rev = "52d84aac8734369d81c2d77413ea3ab8e58e0af9", features = ["prost-codec"], default-features = false }
slog = "2.7.0"
slog-stdlog = "4.1.1"
prost = "=0.9.0"
raft-proto = {  git = "https://github.com/tikv/raft-rs", rev = "52d84aac8734369d81c2d77413ea3ab8e58e0af9", features = ["prost-codec"], default-features = false}

segment = { path = "lib/segment" }
collection = { path = "lib/collection" }
storage = { path = "lib/storage" }
api = { path = "lib/api" }

[[bin]]
name = "schema_generator"
path = "src/schema_generator.rs"
test = false
bench = false

[workspace]
members = ["lib/*"]<|MERGE_RESOLUTION|>--- conflicted
+++ resolved
@@ -34,12 +34,8 @@
 itertools = "0.10"
 anyhow = "1.0.58"
 futures = "0.3.21"
-<<<<<<< HEAD
 futures-util = "0.3.21"
-clap = { version = "3.2.12", features = ["derive"] }
-=======
 clap = { version = "3.2.14", features = ["derive"] }
->>>>>>> 69508d12
 serde_cbor = { version = "0.11.2"}
 uuid = { version = "1.1", features = ["v4", "serde"] }
 sys-info = "0.9.1"
