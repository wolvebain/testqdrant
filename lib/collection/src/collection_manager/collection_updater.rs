use parking_lot::RwLock;
use segment::types::SeqNumberType;

use crate::collection_manager::holders::segment_holder::SegmentHolder;
use crate::collection_manager::segments_updater::*;
use crate::operations::types::{CollectionError, CollectionResult};
use crate::operations::CollectionUpdateOperations;

/// Implementation of the update operation
#[derive(Default)]
pub struct CollectionUpdater {}

impl CollectionUpdater {
    pub fn new() -> Self {
        Self {}
    }

    fn handle_update_result(
        segments: &RwLock<SegmentHolder>,
        op_num: SeqNumberType,
        operation_result: &CollectionResult<usize>,
    ) {
        match operation_result {
            Ok(_) => {
                if !segments.read().failed_operation.is_empty() {
                    let mut write_segments = segments.write();
                    if write_segments.failed_operation.contains(&op_num) {
                        // Failed operation successfully fixed
                        write_segments.failed_operation.remove(&op_num);
                    }
                }
            }
            Err(collection_error) => match collection_error {
                CollectionError::ServiceError { error } => {
                    let mut write_segments = segments.write();
                    write_segments.failed_operation.insert(op_num);
                    log::error!("Update operation failed: {}", error)
                }
                _ => {
                    log::warn!("Update operation declined: {}", collection_error)
                }
            },
        }
    }

    pub fn update(
        segments: &RwLock<SegmentHolder>,
        op_num: SeqNumberType,
        operation: CollectionUpdateOperations,
    ) -> CollectionResult<usize> {
        // Allow only one update at a time, ensure no data races between segments.
        // let _lock = self.update_lock.lock().unwrap();
        let operation_result = match operation {
            CollectionUpdateOperations::PointOperation(point_operation) => {
                process_point_operation(segments, op_num, point_operation)
            }
            CollectionUpdateOperations::PayloadOperation(payload_operation) => {
                process_payload_operation(segments, op_num, payload_operation)
            }
            CollectionUpdateOperations::FieldIndexOperation(index_operation) => {
                process_field_index_operation(segments, op_num, &index_operation)
            }
        };

        CollectionUpdater::handle_update_result(segments, op_num, &operation_result);

        operation_result
    }
}

#[cfg(test)]
mod tests {
    use segment::common::only_default_vector;
    use segment::types::{Payload, WithPayload};
    use serde_json::json;
    use tempfile::Builder;

    use super::*;
    use crate::collection_manager::fixtures::build_test_holder;
    use crate::collection_manager::segments_searcher::SegmentsSearcher;
    use crate::collection_manager::segments_updater::upsert_points;
    use crate::operations::payload_ops::{DeletePayload, PayloadOps, SetPayload};
    use crate::operations::point_ops::{PointOperations, PointStruct};

    #[test]
    fn test_sync_ops() {
        let dir = Builder::new().prefix("segment_dir").tempdir().unwrap();

        let segments = build_test_holder(dir.path());

        let vec11 = vec![1.0, 1.0, 1.0, 1.0];
        let vec12 = vec![1.0, 1.0, 1.0, 0.0];
        let vec13 = vec![1.0, 0.0, 1.0, 1.0];

        let points = vec![
            PointStruct {
                id: 11.into(),
                vector: vec11,
                payload: None,
            },
            PointStruct {
                id: 12.into(),
                vector: vec12,
                payload: None,
            },
            PointStruct {
                id: 13.into(),
                vector: vec13,
                payload: Some(json!({ "color": "red" }).into()),
            },
            PointStruct {
                id: 14.into(),
                vector: vec![0., 0., 0., 0.],
                payload: None,
            },
            PointStruct {
                id: 500.into(),
                vector: vec![2., 0., 2., 0.],
                payload: None,
            },
        ];

        let (num_deleted, num_new, num_updated) =
            sync_points(&segments.read(), 100, Some(10.into()), None, &points).unwrap();

        assert_eq!(num_deleted, 1); // delete point 15
        assert_eq!(num_new, 1); // insert point 500
        assert_eq!(num_updated, 2); // upsert point 13 and 14 as it has updated data
                                    // points 11 and 12 are not updated as they are same as before
    }

    #[tokio::test]
    async fn test_point_ops() {
        let dir = Builder::new().prefix("segment_dir").tempdir().unwrap();

        let segments = build_test_holder(dir.path());
<<<<<<< HEAD
        let points = vec![1.into(), 500.into()];

        let vectors = vec![
            only_default_vector(&[2., 2., 2., 2.]),
            only_default_vector(&[2., 0., 2., 0.]),
=======
        let points = vec![
            PointStruct {
                id: 1.into(),
                vector: vec![2., 2., 2., 2.],
                payload: None,
            },
            PointStruct {
                id: 500.into(),
                vector: vec![2., 0., 2., 0.],
                payload: None,
            },
>>>>>>> 24ac939b
        ];

        let res = upsert_points(&segments.read(), 100, &points);
        assert!(matches!(res, Ok(1)));

        let records = SegmentsSearcher::retrieve(
            &segments,
            &[1.into(), 2.into(), 500.into()],
            &WithPayload::from(true),
            true,
        )
        .await
        .unwrap();

        assert_eq!(records.len(), 3);

        for record in records {
            let v = record.vectors.unwrap();

            if record.id == 1.into() {
                assert_eq!(&v, &only_default_vector(&[2., 2., 2., 2.]))
            }
            if record.id == 500.into() {
                assert_eq!(&v, &only_default_vector(&[2., 0., 2., 0.]))
            }
        }

        process_point_operation(
            &segments,
            101,
            PointOperations::DeletePoints {
                ids: vec![500.into()],
            },
        )
        .unwrap();

        let records = SegmentsSearcher::retrieve(
            &segments,
            &[1.into(), 2.into(), 500.into()],
            &WithPayload::from(true),
            true,
        )
        .await
        .unwrap();

        for record in records {
            let _v = record.vectors.unwrap();
            assert_ne!(record.id, 500.into());
        }
    }

    #[tokio::test]
    async fn test_payload_ops() {
        let dir = Builder::new().prefix("segment_dir").tempdir().unwrap();
        let segments = build_test_holder(dir.path());

        let payload: Payload = serde_json::from_str(r#"{"color":"red"}"#).unwrap();

        let points = vec![1.into(), 2.into(), 3.into()];

        process_payload_operation(
            &segments,
            100,
            PayloadOps::SetPayload(SetPayload {
                payload,
                points: points.clone(),
            }),
        )
        .unwrap();

        let res = SegmentsSearcher::retrieve(&segments, &points, &WithPayload::from(true), false)
            .await
            .unwrap();

        assert_eq!(res.len(), 3);

        match res.get(0) {
            None => panic!(),
            Some(r) => match &r.payload {
                None => panic!("No payload assigned"),
                Some(payload) => {
                    assert!(payload.contains_key("color"))
                }
            },
        };

        // Test payload delete
        process_payload_operation(
            &segments,
            101,
            PayloadOps::DeletePayload(DeletePayload {
                points: vec![3.into()],
                keys: vec!["color".to_string(), "empty".to_string()],
            }),
        )
        .unwrap();

        let res =
            SegmentsSearcher::retrieve(&segments, &[3.into()], &WithPayload::from(true), false)
                .await
                .unwrap();
        assert_eq!(res.len(), 1);
        assert!(!res[0].payload.as_ref().unwrap().contains_key("color"));

        // Test clear payload

        let res =
            SegmentsSearcher::retrieve(&segments, &[2.into()], &WithPayload::from(true), false)
                .await
                .unwrap();
        assert_eq!(res.len(), 1);
        assert!(res[0].payload.as_ref().unwrap().contains_key("color"));

        process_payload_operation(
            &segments,
            102,
            PayloadOps::ClearPayload {
                points: vec![2.into()],
            },
        )
        .unwrap();
        let res =
            SegmentsSearcher::retrieve(&segments, &[2.into()], &WithPayload::from(true), false)
                .await
                .unwrap();
        assert_eq!(res.len(), 1);
        assert!(!res[0].payload.as_ref().unwrap().contains_key("color"));
    }
}<|MERGE_RESOLUTION|>--- conflicted
+++ resolved
@@ -134,25 +134,17 @@
         let dir = Builder::new().prefix("segment_dir").tempdir().unwrap();
 
         let segments = build_test_holder(dir.path());
-<<<<<<< HEAD
-        let points = vec![1.into(), 500.into()];
-
-        let vectors = vec![
-            only_default_vector(&[2., 2., 2., 2.]),
-            only_default_vector(&[2., 0., 2., 0.]),
-=======
         let points = vec![
             PointStruct {
                 id: 1.into(),
-                vector: vec![2., 2., 2., 2.],
+                vector: only_default_vector(&[2., 2., 2., 2.]),
                 payload: None,
             },
             PointStruct {
                 id: 500.into(),
-                vector: vec![2., 0., 2., 0.],
-                payload: None,
-            },
->>>>>>> 24ac939b
+                vector: only_default_vector(&[2., 0., 2., 0.]),
+                payload: None,
+            },
         ];
 
         let res = upsert_points(&segments.read(), 100, &points);
