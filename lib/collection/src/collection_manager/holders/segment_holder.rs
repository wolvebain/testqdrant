use std::cmp::{max, min};
use std::collections::{BTreeSet, HashMap, HashSet};
use std::sync::Arc;

use parking_lot::{RwLock, RwLockReadGuard, RwLockWriteGuard};
use rand::seq::SliceRandom;
use rand::{thread_rng, Rng};

use segment::entry::entry_point::{OperationError, OperationResult, SegmentEntry};
use segment::segment::Segment;
use segment::types::{PointIdType, SeqNumberType};

use crate::collection_manager::holders::proxy_segment::ProxySegment;
use std::ops::Mul;
use std::time::Duration;

pub type SegmentId = usize;

pub enum LockedSegment {
    Original(Arc<RwLock<Segment>>),
    Proxy(Arc<RwLock<ProxySegment>>),
}

impl LockedSegment {
    pub fn new<T>(segment: T) -> Self
    where
        T: Into<LockedSegment>,
    {
        segment.into()
    }

    pub fn get(&self) -> Arc<RwLock<dyn SegmentEntry>> {
        match self {
            LockedSegment::Original(segment) => segment.clone(),
            LockedSegment::Proxy(proxy) => proxy.clone(),
        }
    }

    pub fn drop_data(self) -> OperationResult<()> {
        self.get().write().drop_data()?;
        Ok(())
    }
}

impl Clone for LockedSegment {
    fn clone(&self) -> Self {
        match self {
            LockedSegment::Original(x) => LockedSegment::Original(x.clone()),
            LockedSegment::Proxy(x) => LockedSegment::Proxy(x.clone()),
        }
    }

    fn clone_from(&mut self, source: &Self) {
        *self = source.clone();
    }
}

impl From<Segment> for LockedSegment {
    fn from(s: Segment) -> Self {
        LockedSegment::Original(Arc::new(RwLock::new(s)))
    }
}

impl From<ProxySegment> for LockedSegment {
    fn from(s: ProxySegment) -> Self {
        LockedSegment::Proxy(Arc::new(RwLock::new(s)))
    }
}

unsafe impl Sync for LockedSegment {}

unsafe impl Send for LockedSegment {}

#[derive(Default)]
pub struct SegmentHolder {
    segments: HashMap<SegmentId, LockedSegment>,
    /// Seq number of the first un-recovered operation.
    /// If there are no failed operation - None
    pub failed_operation: BTreeSet<SeqNumberType>,
}

pub type LockedSegmentHolder = Arc<RwLock<SegmentHolder>>;

pub enum AppliedSegmentResult {
    Applied(bool),
    AffectedPoints(usize),
}

impl<'s> SegmentHolder {
    pub fn iter(&'s self) -> impl Iterator<Item = (&SegmentId, &LockedSegment)> + 's {
        self.segments.iter()
    }

    pub fn len(&self) -> usize {
        self.segments.len()
    }

    pub fn is_empty(&self) -> bool {
        self.segments.is_empty()
    }

    fn generate_new_key(&self) -> SegmentId {
        let key = thread_rng().gen::<SegmentId>();
        if self.segments.contains_key(&key) {
            self.generate_new_key()
        } else {
            key
        }
    }

    /// Add new segment to storage
    pub fn add<T>(&mut self, segment: T) -> SegmentId
    where
        T: Into<LockedSegment>,
    {
        let key = self.generate_new_key();
        self.segments.insert(key, segment.into());
        key
    }

    /// Add new segment to storage which is already LockedSegment
    pub fn add_locked(&mut self, segment: LockedSegment) -> SegmentId {
        let key = self.generate_new_key();
        self.segments.insert(key, segment);
        key
    }

    pub fn remove(&mut self, remove_ids: &[SegmentId], drop_data: bool) -> OperationResult<()> {
        for remove_id in remove_ids {
            let removed_segment = self.segments.remove(remove_id);

            if drop_data {
                match removed_segment {
                    None => {}
                    Some(segment) => segment.drop_data()?,
                }
            }
        }
        Ok(())
    }

    /// Replace old segments with a new one
    pub fn swap<T>(
        &mut self,
        segment: T,
        remove_ids: &[SegmentId],
        drop_data: bool,
    ) -> OperationResult<SegmentId>
    where
        T: Into<LockedSegment>,
    {
        let new_id = self.add(segment);
        self.remove(remove_ids, drop_data)?;
        Ok(new_id)
    }

    pub fn get(&self, id: SegmentId) -> Option<&LockedSegment> {
        self.segments.get(&id)
    }

    pub fn appendable_ids(&self) -> Vec<SegmentId> {
        self.segments
            .iter()
            .filter(|(_, x)| x.get().read().is_appendable())
            .map(|(id, _)| id)
            .cloned()
            .collect()
    }

    pub fn appendable_segments(&self) -> Vec<SegmentId> {
        self.segments
            .iter()
            .filter(|(_idx, seg)| seg.get().read().is_appendable())
            .map(|(idx, _seg)| *idx)
            .collect()
    }

    pub fn random_appendable_segment(&self) -> Option<LockedSegment> {
        let segment_ids: Vec<_> = self.appendable_segments();
        segment_ids
            .choose(&mut rand::thread_rng())
            .and_then(|idx| self.segments.get(idx).cloned())
    }

    /// Selects point ids, which is stored in this segment
    fn segment_points(&self, ids: &[PointIdType], segment: &LockedSegment) -> Vec<PointIdType> {
        let segment_arc = segment.get();
        let entry = segment_arc.read();
        ids.iter()
            .cloned()
            .filter(|id| entry.has_point(*id))
            .collect()
    }

<<<<<<< HEAD
    pub fn apply_segments<F>(
        &self,
        op_num: SeqNumberType,
        mut f: F,
    ) -> OperationResult<(usize, usize)>
=======
    pub fn apply_segments<F>(&self, mut f: F) -> OperationResult<(usize, usize)>
>>>>>>> 91f2600a
    where
        F: FnMut(
            &mut RwLockWriteGuard<dyn SegmentEntry + 'static>,
        ) -> OperationResult<AppliedSegmentResult>,
    {
        let mut processed_segments = 0;
        let mut affected_points = 0;
<<<<<<< HEAD
        for (_idx, segment) in self.segments.iter() {
            // Skip this segment if it already have bigger version (WAL recovery related)
            if segment.get().read().version() > op_num {
                continue;
            }

            match f(&mut segment.get().write())? {
                AppliedSegmentResult::AffectedPoints(aff) => {
                    affected_points += aff;
=======
        for segment in self.segments.values() {
            match f(&mut segment.get().write())? {
                AppliedSegmentResult::AffectedPoints(points) => {
                    affected_points += points;
>>>>>>> 91f2600a
                    processed_segments += 1;
                }
                AppliedSegmentResult::Applied(is_applied) => {
                    processed_segments += is_applied as usize;
                }
<<<<<<< HEAD
            }
=======
            };
>>>>>>> 91f2600a
        }
        Ok((processed_segments, affected_points))
    }

    pub fn apply_points<F>(&self, ids: &[PointIdType], mut f: F) -> OperationResult<usize>
    where
        F: FnMut(
            PointIdType,
            SegmentId,
            &mut RwLockWriteGuard<dyn SegmentEntry>,
        ) -> OperationResult<bool>,
    {
        let mut applied_points = 0;
        for (idx, segment) in &self.segments {
            // Collect affected points first, we want to lock segment for writing as rare as possible
            let segment_points = self.segment_points(ids, segment);
            if !segment_points.is_empty() {
                let segment_arc = segment.get();
                let mut write_segment = segment_arc.write();
                for point_id in segment_points {
                    let is_applied = f(point_id, *idx, &mut write_segment)?;
                    applied_points += is_applied as usize;
                }
            }
        }
        Ok(applied_points)
    }

    /// Try to acquire write lock over random segment with increasing wait time.
    /// Should prevent deadlock in case if multiple threads tries to lock segments sequentially.
    pub fn aloha_random_write<F>(
        &self,
        segment_ids: &[SegmentId],
        mut apply: F,
    ) -> OperationResult<bool>
    where
        F: FnMut(SegmentId, &mut RwLockWriteGuard<dyn SegmentEntry>) -> OperationResult<bool>,
    {
        if segment_ids.is_empty() {
            return Err(OperationError::ServiceError {
                description: "No appendable segments exists, expected at least one".to_string(),
            });
        }

        let mut entries: Vec<_> = Default::default();

        // Try to access each segment first without any timeout (fast)
        for segment_id in segment_ids {
            let segment_opt = self.segments.get(segment_id).map(|x| x.get());
            match segment_opt {
                None => {}
                Some(segment_lock) => {
                    match segment_lock.try_write() {
                        None => {}
                        Some(mut lock) => return apply(*segment_id, &mut lock),
                    }
                    // save segments for further lock attempts
                    entries.push((*segment_id, segment_lock))
                }
            };
        }

        let mut rng = rand::thread_rng();
        let mut timeout = Duration::from_nanos(100);
        loop {
            let (segment_id, segment_lock) = entries.choose(&mut rng).unwrap();
            let opt_segment_guard = segment_lock.try_write_for(timeout);

            match opt_segment_guard {
                None => timeout = timeout.mul(2), // Wait longer next time
                Some(mut lock) => {
                    return apply(*segment_id, &mut lock);
                }
            }
        }
    }

    /// Update function wrapper, which ensures that updates are not applied written to un-appendable segment.
    /// In case of such attempt, this function will move data into a mutable segment and remove data from un-appendable.
    /// Returns: Set of point ids which were successfully(already) applied to segments
    pub fn apply_points_to_appendable<F>(
        &self,
        op_num: SeqNumberType,
        ids: &[PointIdType],
        mut f: F,
    ) -> OperationResult<HashSet<PointIdType>>
    where
        F: FnMut(PointIdType, &mut RwLockWriteGuard<dyn SegmentEntry>) -> OperationResult<bool>,
    {
        // Choose random appendable segment from this
        let appendable_segments = self.appendable_segments();

        let mut applied_points: HashSet<PointIdType> = Default::default();

        let _applied_points_count = self.apply_points(ids, |point_id, _idx, write_segment| {
            if let Some(point_version) = write_segment.point_version(point_id) {
                if point_version >= op_num {
                    applied_points.insert(point_id);
                    return Ok(false);
                }
            }

            let is_applied = if write_segment.is_appendable() {
                f(point_id, write_segment)?
            } else {
                self.aloha_random_write(
                    &appendable_segments,
                    |_appendable_idx, appendable_write_segment| {
                        let vector = write_segment.vector(point_id)?;
                        let payload = write_segment.payload(point_id)?;

                        appendable_write_segment.upsert_point(op_num, point_id, &vector)?;
                        appendable_write_segment.set_full_payload(op_num, point_id, payload)?;

                        write_segment.delete_point(op_num, point_id)?;

                        f(point_id, appendable_write_segment)
                    },
                )?
            };
            applied_points.insert(point_id);
            Ok(is_applied)
        })?;
        Ok(applied_points)
    }

    pub fn read_points<F>(&self, ids: &[PointIdType], mut f: F) -> OperationResult<usize>
    where
        F: FnMut(PointIdType, &RwLockReadGuard<dyn SegmentEntry>) -> OperationResult<bool>,
    {
        let mut read_points = 0;
        for segment in self.segments.values() {
            let segment_arc = segment.get();
            let read_segment = segment_arc.read();
            for point in ids.iter().cloned().filter(|id| read_segment.has_point(*id)) {
                let is_ok = f(point, &read_segment)?;
                read_points += is_ok as usize;
            }
        }
        Ok(read_points)
    }

    /// Flushes all segments and returns maximum version to persist
    ///
    /// If there are unsaved changes after flush - detects lowest unsaved change version.
    /// If all changes are saved - returns max version.
    pub fn flush_all(&self) -> OperationResult<SeqNumberType> {
        let mut max_persisted_version: SeqNumberType = SeqNumberType::MIN;
        let mut min_unsaved_version: SeqNumberType = SeqNumberType::MAX;
        let mut has_unsaved = false;
        for segment in self.segments.values() {
            let segment_lock = segment.get();
            let read_segment = segment_lock.read();
            let segment_version = read_segment.version();
            let segment_persisted_version = read_segment.flush()?;

            if segment_version > segment_persisted_version {
                has_unsaved = true;
                min_unsaved_version = min(min_unsaved_version, segment_persisted_version);
            }

            max_persisted_version = max(max_persisted_version, segment_persisted_version)
        }
        if has_unsaved {
            Ok(min_unsaved_version)
        } else {
            Ok(max_persisted_version)
        }
    }
}

#[cfg(test)]
mod tests {
    use tempdir::TempDir;

    use segment::segment_constructor::simple_segment_constructor::build_simple_segment;
    use segment::types::Distance;

    use crate::collection_manager::fixtures::{build_segment_1, build_segment_2};

    use super::*;
    use std::{thread, time};

    #[test]
    fn test_add_and_swap() {
        let dir = TempDir::new("segment_dir").unwrap();
        let segment1 = build_segment_1(dir.path());
        let segment2 = build_segment_2(dir.path());

        let mut holder = SegmentHolder::default();

        let sid1 = holder.add(segment1);
        let sid2 = holder.add(segment2);

        assert_ne!(sid1, sid2);

        let segment3 = build_simple_segment(dir.path(), 4, Distance::Dot).unwrap();

        let _sid3 = holder.swap(segment3, &[sid1, sid2], true).unwrap();
    }

    #[test]
    fn test_aloha_locking() {
        let dir = TempDir::new("segment_dir").unwrap();

        let segment1 = build_segment_1(dir.path());
        let segment2 = build_segment_2(dir.path());

        let mut holder = SegmentHolder::default();

        let sid1 = holder.add(segment1);
        let sid2 = holder.add(segment2);

        let locked_segment1 = holder.get(sid1).unwrap().get();
        let locked_segment2 = holder.get(sid2).unwrap().clone();

        let _read_lock_1 = locked_segment1.read();

        let handler = thread::spawn(move || {
            let lc = locked_segment2.get();
            let _guard = lc.read();
            thread::sleep(time::Duration::from_millis(100));
        });

        thread::sleep(time::Duration::from_millis(10));

        holder
            .aloha_random_write(&[sid1, sid2], |idx, _seg| {
                assert_eq!(idx, sid2);
                Ok(true)
            })
            .unwrap();

        handler.join().unwrap();
    }

    #[test]
    fn test_apply_to_appendable() {
        let dir = TempDir::new("segment_dir").unwrap();

        let segment1 = build_segment_1(dir.path());
        let mut segment2 = build_segment_2(dir.path());

        segment2.appendable_flag = false;

        let mut holder = SegmentHolder::default();

        let sid1 = holder.add(segment1);
        let _sid2 = holder.add(segment2);

        let mut processed_points: Vec<PointIdType> = vec![];
        holder
            .apply_points_to_appendable(100, &[1, 2, 11, 12], |point_id, segment| {
                processed_points.push(point_id);
                assert!(segment.has_point(point_id));
                Ok(true)
            })
            .unwrap();

        assert_eq!(4, processed_points.len());

        let locked_segment_1 = holder.get(sid1).unwrap().get();
        let read_segment_1 = locked_segment_1.read();

        assert!(read_segment_1.has_point(1));
        assert!(read_segment_1.has_point(2));

        // Points moved on apply
        assert!(read_segment_1.has_point(11));
        assert!(read_segment_1.has_point(12));
    }
}<|MERGE_RESOLUTION|>--- conflicted
+++ resolved
@@ -192,15 +192,7 @@
             .collect()
     }
 
-<<<<<<< HEAD
-    pub fn apply_segments<F>(
-        &self,
-        op_num: SeqNumberType,
-        mut f: F,
-    ) -> OperationResult<(usize, usize)>
-=======
     pub fn apply_segments<F>(&self, mut f: F) -> OperationResult<(usize, usize)>
->>>>>>> 91f2600a
     where
         F: FnMut(
             &mut RwLockWriteGuard<dyn SegmentEntry + 'static>,
@@ -208,32 +200,16 @@
     {
         let mut processed_segments = 0;
         let mut affected_points = 0;
-<<<<<<< HEAD
-        for (_idx, segment) in self.segments.iter() {
-            // Skip this segment if it already have bigger version (WAL recovery related)
-            if segment.get().read().version() > op_num {
-                continue;
-            }
-
-            match f(&mut segment.get().write())? {
-                AppliedSegmentResult::AffectedPoints(aff) => {
-                    affected_points += aff;
-=======
         for segment in self.segments.values() {
             match f(&mut segment.get().write())? {
                 AppliedSegmentResult::AffectedPoints(points) => {
                     affected_points += points;
->>>>>>> 91f2600a
                     processed_segments += 1;
                 }
                 AppliedSegmentResult::Applied(is_applied) => {
                     processed_segments += is_applied as usize;
                 }
-<<<<<<< HEAD
-            }
-=======
             };
->>>>>>> 91f2600a
         }
         Ok((processed_segments, affected_points))
     }
