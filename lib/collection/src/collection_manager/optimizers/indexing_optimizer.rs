extern crate profiler_proc_macro;
use profiler_proc_macro::trace;

use crate::collection_manager::holders::segment_holder::{
    LockedSegment, LockedSegmentHolder, SegmentId,
};
use crate::collection_manager::optimizers::segment_optimizer::{
    OptimizerThresholds, SegmentOptimizer,
};
use crate::config::CollectionParams;
use segment::types::{HnswConfig, Indexes, PayloadIndexType, SegmentType, StorageType};
use std::collections::HashSet;
use std::path::{Path, PathBuf};

/// Looks for the segments, which require to be indexed.
/// If segment is too large, but still does not have indexes - it is time to create some indexes.
/// The process of index creation is slow and CPU-bounded, so it is convenient to perform
/// index building in a same way as segment re-creation.
pub struct IndexingOptimizer {
    thresholds_config: OptimizerThresholds,
    segments_path: PathBuf,
    collection_temp_dir: PathBuf,
    collection_params: CollectionParams,
    hnsw_config: HnswConfig,
}

impl IndexingOptimizer {
    pub fn new(
        thresholds_config: OptimizerThresholds,
        segments_path: PathBuf,
        collection_temp_dir: PathBuf,
        collection_params: CollectionParams,
        hnsw_config: HnswConfig,
    ) -> Self {
        IndexingOptimizer {
            thresholds_config,
            segments_path,
            collection_temp_dir,
            collection_params,
            hnsw_config,
        }
    }

<<<<<<< HEAD
    #[trace]
    fn worst_segment(&self, segments: LockedSegmentHolder) -> Option<(SegmentId, LockedSegment)> {
        segments
            .read()
=======
    fn worst_segment(
        &self,
        segments: LockedSegmentHolder,
        excluded_ids: &HashSet<SegmentId>,
    ) -> Option<(SegmentId, LockedSegment)> {
        let segments_read_guard = segments.read();
        segments_read_guard
>>>>>>> 498cdaa6
            .iter()
            .filter_map(|(idx, segment)| {
                if excluded_ids.contains(idx) {
                    // This segment is excluded externally. It might already be scheduled for optimization
                    return None;
                }

                let segment_entry = segment.get();
                let read_segment = segment_entry.read();
                let vector_count = read_segment.vectors_count();

                let segment_config = read_segment.config();

                if read_segment.segment_type() == SegmentType::Special {
                    return None; // Never optimize already optimized segment
                }

                // Apply indexing to plain segments which have grown too big
                let is_vector_indexed = match segment_config.index {
                    Indexes::Plain { .. } => false,
                    Indexes::Hnsw(_) => true,
                };

                let is_payload_indexed = match segment_config.payload_index.unwrap_or_default() {
                    PayloadIndexType::Plain => false,
                    PayloadIndexType::Struct => true,
                };

                let is_memmaped = match segment_config.storage_type {
                    StorageType::InMemory => false,
                    StorageType::Mmap => true,
                };

                let big_for_mmap = vector_count >= self.thresholds_config.memmap_threshold;
                let big_for_index = vector_count >= self.thresholds_config.indexing_threshold;
                let big_for_payload_index =
                    vector_count >= self.thresholds_config.payload_indexing_threshold;

                let has_payload = !read_segment.get_indexed_fields().is_empty();

                let require_indexing = (big_for_mmap && !is_memmaped)
                    || (big_for_index && !is_vector_indexed)
                    || (has_payload && big_for_payload_index && !is_payload_indexed);

                match require_indexing {
                    true => Some((*idx, vector_count)),
                    false => None,
                }
            })
            .max_by_key(|(_, num_vectors)| *num_vectors)
            .map(|(idx, _)| (idx, segments_read_guard.get(idx).unwrap().clone()))
    }
}

impl SegmentOptimizer for IndexingOptimizer {
    fn collection_path(&self) -> &Path {
        self.segments_path.as_path()
    }

    fn temp_path(&self) -> &Path {
        self.collection_temp_dir.as_path()
    }

    fn collection_params(&self) -> CollectionParams {
        self.collection_params.clone()
    }

    fn hnsw_config(&self) -> HnswConfig {
        self.hnsw_config
    }

    fn threshold_config(&self) -> &OptimizerThresholds {
        &self.thresholds_config
    }

    fn check_condition(
        &self,
        segments: LockedSegmentHolder,
        excluded_ids: &HashSet<SegmentId>,
    ) -> Vec<SegmentId> {
        match self.worst_segment(segments, excluded_ids) {
            None => vec![],
            Some((segment_id, _segment)) => vec![segment_id],
        }
    }
}

#[cfg(test)]
mod tests {
    use std::ops::Deref;
    use std::sync::atomic::AtomicBool;
    use std::sync::Arc;

    use itertools::Itertools;
    use parking_lot::lock_api::RwLock;
    use tempdir::TempDir;

    use segment::types::StorageType;

    use crate::operations::point_ops::{
        Batch, PointInsertOperations, PointOperations, PointsBatch,
    };
    use crate::operations::FieldIndexOperations;

    use super::*;
    use crate::collection_manager::fixtures::random_segment;
    use crate::collection_manager::holders::segment_holder::SegmentHolder;
    use crate::collection_manager::segments_updater::{
        process_field_index_operation, process_point_operation,
    };

    fn init() {
        let _ = env_logger::builder().is_test(true).try_init();
    }

    #[test]
    fn test_indexing_optimizer() {
        init();

        let mut holder = SegmentHolder::default();

        let payload_field = "number".to_owned();

        let stopped = AtomicBool::new(false);
        let dim = 4;

        let segments_dir = TempDir::new("segments_dir").unwrap();
        let segments_temp_dir = TempDir::new("segments_temp_dir").unwrap();
        let mut opnum = 101..1000000;

        let small_segment = random_segment(segments_dir.path(), opnum.next().unwrap(), 25, dim);
        let middle_segment = random_segment(segments_dir.path(), opnum.next().unwrap(), 100, dim);
        let large_segment = random_segment(segments_dir.path(), opnum.next().unwrap(), 200, dim);

        let segment_config = small_segment.segment_config.clone();

        let small_segment_id = holder.add(small_segment);
        let middle_segment_id = holder.add(middle_segment);
        let large_segment_id = holder.add(large_segment);

        let mut index_optimizer = IndexingOptimizer::new(
            OptimizerThresholds {
                memmap_threshold: 1000,
                indexing_threshold: 1000,
                payload_indexing_threshold: 50,
            },
            segments_dir.path().to_owned(),
            segments_temp_dir.path().to_owned(),
            CollectionParams {
                vector_size: segment_config.vector_size,
                distance: segment_config.distance,
            },
            Default::default(),
        );

        let locked_holder = Arc::new(RwLock::new(holder));

        let excluded_ids = Default::default();

        // ---- check condition for MMap optimization
        let suggested_to_optimize =
            index_optimizer.check_condition(locked_holder.clone(), &excluded_ids);
        assert!(suggested_to_optimize.is_empty());

        index_optimizer.thresholds_config.memmap_threshold = 150;
        index_optimizer.thresholds_config.indexing_threshold = 50;

        let suggested_to_optimize =
            index_optimizer.check_condition(locked_holder.clone(), &excluded_ids);
        assert!(suggested_to_optimize.contains(&large_segment_id));

        // ----- CREATE AN INDEXED FIELD ------
        process_field_index_operation(
            locked_holder.deref(),
            opnum.next().unwrap(),
            &FieldIndexOperations::CreateIndex(payload_field.clone()),
        )
        .unwrap();

        // ------ Plain -> Mmap & Indexed payload
        let suggested_to_optimize =
            index_optimizer.check_condition(locked_holder.clone(), &excluded_ids);
        assert!(suggested_to_optimize.contains(&large_segment_id));
        eprintln!("suggested_to_optimize = {:#?}", suggested_to_optimize);
        index_optimizer
            .optimize(locked_holder.clone(), suggested_to_optimize, &stopped)
            .unwrap();
        eprintln!("Done");

        // ------ Plain -> Indexed payload
        let suggested_to_optimize =
            index_optimizer.check_condition(locked_holder.clone(), &excluded_ids);
        assert!(suggested_to_optimize.contains(&middle_segment_id));
        index_optimizer
            .optimize(locked_holder.clone(), suggested_to_optimize, &stopped)
            .unwrap();

        // ------- Keep smallest segment without changes
        let suggested_to_optimize =
            index_optimizer.check_condition(locked_holder.clone(), &excluded_ids);
        assert!(suggested_to_optimize.is_empty());

        assert_eq!(
            locked_holder.read().len(),
            3,
            "Testing no new segments were created"
        );

        let infos = locked_holder
            .read()
            .iter()
            .map(|(_sid, segment)| segment.get().read().info())
            .collect_vec();
        let configs = locked_holder
            .read()
            .iter()
            .map(|(_sid, segment)| segment.get().read().config())
            .collect_vec();

        let indexed_count = infos
            .iter()
            .filter(|info| info.segment_type == SegmentType::Indexed)
            .count();
        assert_eq!(
            indexed_count, 2,
            "Testing that 2 segments are actually indexed"
        );

        let mmap_count = configs
            .iter()
            .filter(|config| config.storage_type == StorageType::Mmap)
            .count();
        assert_eq!(
            mmap_count, 1,
            "Testing that only largest segment is not Mmap"
        );

        let segment_dirs = segments_dir.path().read_dir().unwrap().collect_vec();
        assert_eq!(
            segment_dirs.len(),
            locked_holder.read().len(),
            "Testing that new segments are persisted and old data is removed"
        );

        for info in &infos {
            assert!(
                info.schema.contains_key(&payload_field),
                "Testing that payload is not lost"
            );
            assert!(
                info.schema[&payload_field].indexed,
                "Testing that payload index is not lost"
            );
        }

        let insert_point_ops =
            PointOperations::UpsertPoints(PointInsertOperations::PointsBatch(PointsBatch {
                batch: Batch {
                    ids: vec![501.into(), 502.into(), 503.into()],
                    vectors: vec![
                        vec![1.0, 0.0, 0.5, 0.0],
                        vec![1.0, 0.0, 0.5, 0.5],
                        vec![1.0, 0.0, 0.5, 1.0],
                    ],
                    payloads: None,
                },
            }));

        let smallest_size = infos
            .iter()
            .min_by_key(|info| info.num_vectors)
            .unwrap()
            .num_vectors;

        process_point_operation(
            locked_holder.deref(),
            opnum.next().unwrap(),
            insert_point_ops,
        )
        .unwrap();

        let new_infos = locked_holder
            .read()
            .iter()
            .map(|(_sid, segment)| segment.get().read().info())
            .collect_vec();
        let new_smallest_size = new_infos
            .iter()
            .min_by_key(|info| info.num_vectors)
            .unwrap()
            .num_vectors;

        assert_eq!(
            new_smallest_size,
            smallest_size + 3,
            "Testing that new data is added to an appendable segment only"
        );

        // ---- New appendable segment should be created if none left

        // Index even the smallest segment
        index_optimizer.thresholds_config.payload_indexing_threshold = 20;
        let suggested_to_optimize =
            index_optimizer.check_condition(locked_holder.clone(), &Default::default());
        assert!(suggested_to_optimize.contains(&small_segment_id));
        index_optimizer
            .optimize(locked_holder.clone(), suggested_to_optimize, &stopped)
            .unwrap();

        let new_infos2 = locked_holder
            .read()
            .iter()
            .map(|(_sid, segment)| segment.get().read().info())
            .collect_vec();

        assert!(
            new_infos2.len() > new_infos.len(),
            "Check that new appendable segment was created"
        );

        let insert_point_ops =
            PointOperations::UpsertPoints(PointInsertOperations::PointsBatch(PointsBatch {
                batch: Batch {
                    ids: vec![601.into(), 602.into(), 603.into()],
                    vectors: vec![
                        vec![0.0, 1.0, 0.5, 0.0],
                        vec![0.0, 1.0, 0.5, 0.5],
                        vec![0.0, 1.0, 0.5, 1.0],
                    ],
                    payloads: None,
                },
            }));

        process_point_operation(
            locked_holder.deref(),
            opnum.next().unwrap(),
            insert_point_ops,
        )
        .unwrap();
    }
}<|MERGE_RESOLUTION|>--- conflicted
+++ resolved
@@ -41,12 +41,7 @@
         }
     }
 
-<<<<<<< HEAD
     #[trace]
-    fn worst_segment(&self, segments: LockedSegmentHolder) -> Option<(SegmentId, LockedSegment)> {
-        segments
-            .read()
-=======
     fn worst_segment(
         &self,
         segments: LockedSegmentHolder,
@@ -54,7 +49,6 @@
     ) -> Option<(SegmentId, LockedSegment)> {
         let segments_read_guard = segments.read();
         segments_read_guard
->>>>>>> 498cdaa6
             .iter()
             .filter_map(|(idx, segment)| {
                 if excluded_ids.contains(idx) {
