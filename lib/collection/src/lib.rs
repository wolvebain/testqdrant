//! Crate, which implements all functions required for operations with a single collection

use std::{
    cmp::max,
    collections::HashMap,
    path::{Path, PathBuf},
    sync::Arc,
};

use crate::operations::config_diff::DiffConfig;
use crate::operations::types::{BatchSearchRequest, PointRequest};
use crate::operations::OperationToShard;
use crate::shard::remote_shard::RemoteShard;
use crate::shard::shard_config::{ShardConfig, ShardType};
use crate::shard::ShardOperation;
use api::grpc::transport_channel_pool::TransportChannelPool;
use config::CollectionConfig;
use futures::future::{join_all, try_join_all};
use futures::{stream::futures_unordered::FuturesUnordered, StreamExt};
use hashring::HashRing;
use itertools::Itertools;
use operations::{
    config_diff::OptimizersConfigDiff,
    types::{
        CollectionError, CollectionInfo, CollectionResult, RecommendRequest, Record, ScrollRequest,
        ScrollResult, SearchRequest, UpdateResult,
    },
    CollectionUpdateOperations, SplitByShard, Validate,
};
use optimizers_builder::OptimizersConfig;
use segment::common::version::StorageVersion;
use segment::spaces::tools::peek_top_smallest_scores_iterable;
use segment::types::Order;
use segment::{
    spaces::tools::peek_top_largest_scores_iterable,
    types::{
        Condition, ExtendedPointId, Filter, HasIdCondition, ScoredPoint, VectorElementType,
        WithPayload, WithPayloadInterface,
    },
};
use serde::{Deserialize, Serialize};
use shard::{local_shard::LocalShard, Shard, ShardId};
use tokio::runtime::Handle;
use tokio::sync::RwLock;
use tonic::transport::Uri;

pub mod collection_manager;
mod common;
pub mod config;
pub mod operations;
pub mod optimizers_builder;
pub mod shard;
mod update_handler;
pub mod wal;

#[cfg(test)]
mod tests;

pub type CollectionId = String;

pub type PeerId = u64;

#[derive(Debug, Serialize, Deserialize, Clone, PartialEq)]
pub struct State {
    pub config: CollectionConfig,
    pub shard_to_peer: HashMap<ShardId, PeerId>,
}

impl State {
    pub async fn apply(
        self,
        this_peer_id: PeerId,
        collection: &mut Collection,
        collection_path: &Path,
        channel_service: ChannelService,
    ) -> CollectionResult<()> {
        Self::apply_config(self.config, collection).await?;
        Self::apply_shard_to_peer(
            self.shard_to_peer,
            this_peer_id,
            collection,
            collection_path,
            channel_service,
        )
        .await
    }

    async fn apply_config(
        config: CollectionConfig,
        collection: &mut Collection,
    ) -> CollectionResult<()> {
        log::warn!("Applying only optimizers config snapshot. Other config updates are not yet implemented.");
        collection
            .update_optimizer_params(config.optimizer_config)
            .await
    }

    async fn apply_shard_to_peer(
        shard_to_peer: HashMap<ShardId, PeerId>,
        this_peer_id: PeerId,
        collection: &mut Collection,
        collection_path: &Path,
        channel_service: ChannelService,
    ) -> CollectionResult<()> {
        for (shard_id, peer_id) in shard_to_peer {
            match collection.shards.get(&shard_id) {
                Some(shard) => {
                    if shard.peer_id(this_peer_id) != peer_id {
                        // shard registered on a different peer
                        log::warn!("Shard movement between peers is not yet implemented. Failed to move shard {shard_id} to peer {peer_id}")
                    }
                }
                None => {
                    if peer_id == this_peer_id {
                        // missing local shard
                        log::warn!("Shard addition is not yet implemented. Failed to add local shard {shard_id}");
                    } else {
                        // missing remote shard
                        let collection_id = collection.id.clone();
                        let shard_path = create_shard_dir(collection_path, shard_id).await?;
                        let shard = RemoteShard::init(
                            shard_id,
                            collection_id,
                            peer_id,
                            shard_path,
                            channel_service.clone(),
                        )?;
                        collection.shards.insert(shard_id, Shard::Remote(shard));
                        collection.ring.add(shard_id);
                    }
                }
            }
        }
        Ok(())
    }
}

#[derive(Debug)]
pub enum CollectionShardDistribution {
    AllLocal,
    Distribution {
        local: Vec<ShardId>,
        remote: Vec<(ShardId, PeerId)>,
    },
}

impl CollectionShardDistribution {
    fn from_collections(local: Vec<ShardId>, remote: Vec<(ShardId, PeerId)>) -> Self {
        Self::Distribution { local, remote }
    }

    /// Unpack the distribution into separate local and remote peers.
    /// If `AllLocal`, it defaults to assigning `config_shard_number` locally.
    fn unpack_or_default(self, config_shard_number: u32) -> (Vec<ShardId>, Vec<(ShardId, PeerId)>) {
        match self {
            CollectionShardDistribution::AllLocal => (
                (0..config_shard_number).collect::<Vec<ShardId>>(),
                Vec::new(),
            ),
            CollectionShardDistribution::Distribution { local, remote } => (local, remote),
        }
    }

    pub fn from_shard_to_peer(this_peer: PeerId, shard_to_peer: &HashMap<ShardId, PeerId>) -> Self {
        let local = shard_to_peer
            .iter()
            .filter_map(|(shard, peer)| {
                if peer == &this_peer {
                    Some(*shard)
                } else {
                    None
                }
            })
            .collect();

        let remote = shard_to_peer
            .iter()
            .filter_map(|(&shard, &peer)| {
                if peer != this_peer {
                    Some((shard, peer))
                } else {
                    None
                }
            })
            .clone()
            .collect();

        CollectionShardDistribution::Distribution { local, remote }
    }

    /// Read remote & local shard info from file system
    pub fn from_local_state(collection_path: &Path) -> CollectionResult<Self> {
        let config = CollectionConfig::load(collection_path).unwrap_or_else(|err| {
            panic!(
                "Can't read collection config due to {}\nat {}",
                err,
                collection_path.to_str().unwrap()
            )
        });
        let shard_number = config.params.shard_number.get();
        let mut local_shards = Vec::new();
        let mut remote_shards = Vec::new();

        for shard_id in 0..shard_number {
            let shard_path = shard_path(collection_path, shard_id);
            let shard_config = ShardConfig::load(&shard_path)?;
            match shard_config.r#type {
                ShardType::Local => local_shards.push(shard_id),
                ShardType::Remote { peer_id } => remote_shards.push((shard_id, peer_id)),
            }
        }

        Ok(Self::from_collections(local_shards, remote_shards))
    }
}

#[derive(Clone)]
pub struct ChannelService {
    pub id_to_address: Arc<parking_lot::RwLock<HashMap<u64, Uri>>>,
    pub channel_pool: Arc<TransportChannelPool>,
}

impl ChannelService {
    pub fn new(
        id_to_address: Arc<parking_lot::RwLock<HashMap<u64, Uri>>>,
        channel_pool: Arc<TransportChannelPool>,
    ) -> Self {
        Self {
            id_to_address,
            channel_pool,
        }
    }
}

impl Default for ChannelService {
    fn default() -> Self {
        Self {
            id_to_address: Arc::new(Default::default()),
            channel_pool: Arc::new(Default::default()),
        }
    }
}

struct CollectionVersion;

impl StorageVersion for CollectionVersion {
    fn current() -> String {
        env!("CARGO_PKG_VERSION").to_string()
    }
}

/// Collection's data is split into several shards.
pub struct Collection {
    id: CollectionId,
    shards: HashMap<ShardId, Shard>,
    ring: HashRing<ShardId>,
    config: Arc<RwLock<CollectionConfig>>,
    /// Tracks whether `before_drop` fn has been called.
    before_drop_called: bool,
    path: PathBuf,
}

impl Collection {
    pub fn name(&self) -> String {
        self.id.clone()
    }

    pub async fn new(
        id: CollectionId,
        path: &Path,
        config: &CollectionConfig,
        shard_distribution: CollectionShardDistribution,
        channel_service: ChannelService,
    ) -> Result<Self, CollectionError> {
        CollectionVersion::save(path)?;
        config.save(path)?;
        let mut ring = HashRing::new();
        let mut shards: HashMap<ShardId, Shard> = HashMap::new();
        let (local_shards, remote_shards) =
            shard_distribution.unpack_or_default(config.params.shard_number.get());

        let shared_config = Arc::new(RwLock::new(config.clone()));
        for shard_id in local_shards {
            let shard_path = create_shard_dir(path, shard_id).await?;
            let shard =
                LocalShard::build(shard_id, id.clone(), &shard_path, shared_config.clone()).await;
            let shard = match shard {
                Ok(shard) => shard,
                Err(err) => {
                    let futures: FuturesUnordered<_> = shards
                        .iter_mut()
                        .map(|(_, shard)| shard.before_drop())
                        .collect();
                    futures.collect::<Vec<()>>().await;
                    return Err(err);
                }
            };
            shards.insert(shard_id, Shard::Local(shard));
            ring.add(shard_id);
        }

        for (shard_id, peer_id) in remote_shards {
            let shard_path = create_shard_dir(path, shard_id).await?;
            let shard = RemoteShard::init(
                shard_id,
                id.clone(),
                peer_id,
                shard_path,
                channel_service.clone(),
            )?;
            shards.insert(shard_id, Shard::Remote(shard));
            ring.add(shard_id);
        }

        Ok(Self {
            id,
            shards,
            ring,
            config: shared_config,
            before_drop_called: false,
            path: path.to_owned(),
        })
    }

    pub async fn load(id: CollectionId, path: &Path, channel_service: ChannelService) -> Self {
        let stored_version_opt = CollectionVersion::load(path)
            .unwrap_or_else(|err| panic!("Can't read collection version {}", err));

        if let Some(stored_version) = stored_version_opt {
            if stored_version != CollectionVersion::current() {
                log::info!(
                    "Migrating collection {} -> {}",
                    stored_version,
                    CollectionVersion::current()
                );
                CollectionVersion::save(path)
                    .unwrap_or_else(|err| panic!("Can't save collection version {}", err));
            }
        }

        let config = CollectionConfig::load(path).unwrap_or_else(|err| {
            panic!(
                "Can't read collection config due to {}\nat {}",
                err,
                path.to_str().unwrap()
            )
        });

        let mut ring = HashRing::new();
        let mut shards = HashMap::new();

        let shard_distribution = CollectionShardDistribution::from_local_state(path)
            .expect("Can't infer shard distribution from local shard configurations");

        let (local_shards, remote_shards) = match shard_distribution {
            CollectionShardDistribution::AllLocal => {
                unreachable!("Expected shard distribution on load")
            }
            CollectionShardDistribution::Distribution { local, remote } => (local, remote),
        };

        let total_shards = local_shards.len() + remote_shards.len();
        let configured_shards = config.params.shard_number.get() as usize;

        assert_eq!(
            total_shards, configured_shards,
            "Expected {} shards, found {}",
            configured_shards, total_shards
        );

        let shared_config = Arc::new(RwLock::new(config));
        for shard_id in local_shards {
            let shard_path = shard_path(path, shard_id);
            shards.insert(
                shard_id,
                Shard::Local(
                    LocalShard::load(shard_id, id.clone(), &shard_path, shared_config.clone())
                        .await,
                ),
            );
            ring.add(shard_id);
        }

        for (shard_id, peer_id) in remote_shards {
            let shard = RemoteShard::new(shard_id, id.clone(), peer_id, channel_service.clone());
            shards.insert(shard_id, Shard::Remote(shard));
            ring.add(shard_id);
        }

        Self {
            id,
            shards,
            ring,
            config: shared_config,
            before_drop_called: false,
            path: path.to_owned(),
        }
    }

    fn shard_by_id(&self, id: ShardId) -> &Shard {
        self.shards
            .get(&id)
            .expect("Shard is guaranteed to be added when id is added to the ring.")
    }

    fn local_shard_by_id(&self, id: ShardId) -> CollectionResult<&Shard> {
        match self.shards.get(&id) {
            None => Err(CollectionError::bad_shard_selection(format!(
                "Shard {} does not exist",
                id
            ))),
            Some(Shard::Remote(_)) => Err(CollectionError::bad_shard_selection(format!(
                "Shard {} is not local on peer",
                id
            ))),
            Some(shard @ Shard::Local(_)) => Ok(shard),
        }
    }

    fn target_shards(
        &self,
        shard_selection: Option<ShardId>,
    ) -> CollectionResult<Vec<Arc<dyn ShardOperation + Sync + Send + '_>>> {
        match shard_selection {
            None => Ok(self.all_shards().map(|shard| shard.get()).collect()),
            Some(shard_selection) => {
                let local_shard = self.local_shard_by_id(shard_selection)?;
                Ok(vec![local_shard.get()])
            }
        }
    }

    pub fn all_shards(&self) -> impl Iterator<Item = &Shard> {
        self.shards.values()
    }

    pub async fn update_from_peer(
        &self,
        operation: CollectionUpdateOperations,
        shard_selection: ShardId,
        wait: bool,
    ) -> CollectionResult<UpdateResult> {
        let local_shard = self.local_shard_by_id(shard_selection)?;
        local_shard.get().update(operation.clone(), wait).await
    }

    pub async fn update_from_client(
        &self,
        operation: CollectionUpdateOperations,
        wait: bool,
    ) -> CollectionResult<UpdateResult> {
        operation.validate()?;
        let shard_ops: Vec<_> = match operation.split_by_shard(&self.ring) {
            OperationToShard::ByShard(by_shard) => by_shard
                .into_iter()
                .map(|(shard_id, operation)| (self.shard_by_id(shard_id).get(), operation))
                .collect(),
            OperationToShard::ToAll(operation) => self
                .all_shards()
                .map(|shard| (shard.get(), operation.clone()))
                .collect(),
        };
        let shard_requests = shard_ops
            .iter()
            .map(move |(shard, operation)| shard.update(operation.clone(), wait));
        let mut results = join_all(shard_requests).await;
        let with_error = results
            .iter()
            .filter(|result| matches!(result, Err(_)))
            .count();

        if with_error > 0 {
            let err = results
                .into_iter()
                .find(|result| matches!(result, Err(_)))
                .unwrap();
            if with_error < self.shards.len() {
                err.map_err(|err| CollectionError::InconsistentFailure {
                    shards_total: self.shards.len() as u32,
                    shards_failed: with_error as u32,
                    first_err: format!("{err}"),
                })
            } else {
                err
            }
        } else {
            // At least one result is always present.
            results.pop().unwrap()
        }
    }

    pub async fn recommend_by(
        &self,
        request: RecommendRequest,
        search_runtime_handle: &Handle,
        shard_selection: Option<ShardId>,
    ) -> CollectionResult<Vec<ScoredPoint>> {
        if request.positive.is_empty() {
            return Err(CollectionError::BadRequest {
                description: "At least one positive vector ID required".to_owned(),
            });
        }

        let reference_vectors_ids = request
            .positive
            .iter()
            .chain(&request.negative)
            .cloned()
            .collect_vec();

        let vectors = self
            .retrieve(
                PointRequest {
                    ids: reference_vectors_ids.clone(),
                    with_payload: Some(WithPayloadInterface::Bool(true)),
                    with_vector: true,
                },
                shard_selection,
            )
            .await?;
        let vectors_map: HashMap<ExtendedPointId, Vec<VectorElementType>> = vectors
            .into_iter()
            .map(|rec| (rec.id, rec.vector.unwrap()))
            .collect();

        for &point_id in &reference_vectors_ids {
            if !vectors_map.contains_key(&point_id) {
                return Err(CollectionError::NotFound {
                    missed_point_id: point_id,
                });
            }
        }

        let avg_positive = avg_vectors(
            request
                .positive
                .iter()
                .map(|vid| vectors_map.get(vid).unwrap()),
        );

        let search_vector = if request.negative.is_empty() {
            avg_positive
        } else {
            let avg_negative = avg_vectors(
                request
                    .negative
                    .iter()
                    .map(|vid| vectors_map.get(vid).unwrap()),
            );

            avg_positive
                .iter()
                .cloned()
                .zip(avg_negative.iter().cloned())
                .map(|(pos, neg)| pos + pos - neg)
                .collect()
        };

        let search_request = SearchRequest {
            vector: search_vector,
            filter: Some(Filter {
                should: None,
                must: request
                    .filter
                    .clone()
                    .map(|filter| vec![Condition::Filter(filter)]),
                must_not: Some(vec![Condition::HasId(HasIdCondition {
                    has_id: reference_vectors_ids.iter().cloned().collect(),
                })]),
            }),
            with_payload: request.with_payload.clone(),
            with_vector: request.with_vector,
            params: request.params,
            limit: request.limit,
            score_threshold: request.score_threshold,
            offset: request.offset,
        };

        self.search(search_request, search_runtime_handle, shard_selection)
            .await
    }

    async fn _search(
        &self,
        request: SearchRequest,
        search_runtime_handle: &Handle,
        shard_selection: Option<ShardId>,
    ) -> CollectionResult<Vec<ScoredPoint>> {
        let request = Arc::new(request);
        let target_shards = self.target_shards(shard_selection)?;
        let all_searches = target_shards
            .iter()
            .map(|shard| shard.search(request.clone(), search_runtime_handle));

        let all_searches_res = try_join_all(all_searches).await?.into_iter().flatten();
        let distance = self.config.read().await.params.distance;

        let mut top_result = match distance.distance_order() {
            Order::LargeBetter => {
                peek_top_largest_scores_iterable(all_searches_res, request.limit + request.offset)
            }
            Order::SmallBetter => {
                peek_top_smallest_scores_iterable(all_searches_res, request.limit + request.offset)
            }
        };

        if request.offset > 0 {
            // Remove offset from top result.
            top_result.drain(..request.offset);
        }
        Ok(top_result)
    }

<<<<<<< HEAD
    pub async fn batch_search(
        &self,
        request: BatchSearchRequest,
        segment_searcher: &(dyn CollectionSearcher + Sync),
        search_runtime_handle: &Handle,
        shard_selection: Option<ShardId>,
    ) -> CollectionResult<Vec<Vec<ScoredPoint>>> {
        let batch_result_futures = request
            .batch
            .into_iter()
            .map(|query| SearchRequest {
                vector: query.vector,
                filter: query.filter,
                params: request.params,
                top: request.top,
                with_payload: request.with_payload.clone(),
                with_vector: request.with_vector,
                score_threshold: request.score_threshold,
            })
            .map(|request| {
                self.search(
                    request,
                    segment_searcher,
                    search_runtime_handle,
                    shard_selection,
                )
            });

        let batch_result = try_join_all(batch_result_futures)
            .await?
            .into_iter()
            .collect();

        Ok(batch_result)
=======
    async fn fill_search_result_with_payload(
        &self,
        search_result: Vec<ScoredPoint>,
        with_payload: Option<WithPayloadInterface>,
        with_vector: bool,
        shard_selection: Option<ShardId>,
    ) -> CollectionResult<Vec<ScoredPoint>> {
        let retrieve_request = PointRequest {
            ids: search_result.iter().map(|x| x.id).collect(),
            with_payload,
            with_vector,
        };
        let retrieved_records = self.retrieve(retrieve_request, shard_selection).await?;
        let mut records_map: HashMap<ExtendedPointId, Record> = retrieved_records
            .into_iter()
            .map(|rec| (rec.id, rec))
            .collect();
        let enriched_result = search_result
            .into_iter()
            .filter_map(|mut scored_point| {
                // Points might get deleted between search and retrieve.
                // But it's not a problem, because we don't want to return deleted points.
                // So we just filter out them.
                records_map.remove(&scored_point.id).map(|record| {
                    scored_point.payload = record.payload;
                    scored_point.vector = record.vector;
                    scored_point
                })
            })
            .collect();
        Ok(enriched_result)
    }

    pub async fn search(
        &self,
        request: SearchRequest,
        search_runtime_handle: &Handle,
        shard_selection: Option<ShardId>,
    ) -> CollectionResult<Vec<ScoredPoint>> {
        // A factor which determines if we need to use the 2-step search or not
        // Should be adjusted based on usage statistics.
        const PAYLOAD_TRANSFERS_FACTOR_THRESHOLD: usize = 10;

        let is_payload_required = if let Some(with_payload) = &request.with_payload {
            with_payload.is_required()
        } else {
            false
        };

        let metadata_required = is_payload_required || request.with_vector;

        // Number of records we need to retrieve to fill the search result.
        let require_transfers = self.shards.len() * (request.limit + request.offset);
        // Actually used number of records.
        let used_transfers = request.limit;

        let is_required_transfer_large_enough =
            require_transfers > used_transfers * PAYLOAD_TRANSFERS_FACTOR_THRESHOLD;

        if metadata_required && is_required_transfer_large_enough {
            // If there is an significant offset, we need to retrieve the whole result
            // set without payload first and then retrieve the payload.
            // It is required to do this because the payload might be too large to send over the
            // network.
            let mut without_payload_request = request.clone();
            without_payload_request.with_payload = None;
            without_payload_request.with_vector = false;
            let without_payload_result = self
                ._search(
                    without_payload_request,
                    search_runtime_handle,
                    shard_selection,
                )
                .await?;
            let filled_result = self
                .fill_search_result_with_payload(
                    without_payload_result,
                    request.with_payload.clone(),
                    request.with_vector,
                    shard_selection,
                )
                .await?;
            Ok(filled_result)
        } else {
            let result = self
                ._search(request, search_runtime_handle, shard_selection)
                .await?;
            Ok(result)
        }
>>>>>>> db47e36d
    }

    pub async fn scroll_by(
        &self,
        request: ScrollRequest,
        shard_selection: Option<ShardId>,
    ) -> CollectionResult<ScrollResult> {
        let default_request = ScrollRequest::default();

        let offset = request.offset;
        let limit = request
            .limit
            .unwrap_or_else(|| default_request.limit.unwrap());
        let with_payload_interface = request
            .with_payload
            .clone()
            .unwrap_or_else(|| default_request.with_payload.clone().unwrap());
        let with_vector = request.with_vector;

        if limit == 0 {
            return Err(CollectionError::BadRequest {
                description: "Limit cannot be 0".to_string(),
            });
        }

        // Needed to return next page offset.
        let limit = limit + 1;

        let target_shards = self.target_shards(shard_selection)?;
        let scroll_futures = target_shards.iter().map(|shard| {
            shard.scroll_by(
                offset,
                limit,
                &with_payload_interface,
                with_vector,
                request.filter.as_ref(),
            )
        });

        let mut points: Vec<_> = try_join_all(scroll_futures)
            .await?
            .into_iter()
            .flatten()
            .sorted_by_key(|point| point.id)
            .take(limit)
            .collect();

        let next_page_offset = if points.len() < limit {
            // This was the last page
            None
        } else {
            // remove extra point, it would be a first point of the next page
            Some(points.pop().unwrap().id)
        };
        Ok(ScrollResult {
            points,
            next_page_offset,
        })
    }

    pub async fn retrieve(
        &self,
        request: PointRequest,
        shard_selection: Option<ShardId>,
    ) -> CollectionResult<Vec<Record>> {
        let with_payload_interface = request
            .with_payload
            .as_ref()
            .unwrap_or(&WithPayloadInterface::Bool(false));
        let with_payload = WithPayload::from(with_payload_interface);
        let with_vector = request.with_vector;
        let request = Arc::new(request);
        let target_shards = self.target_shards(shard_selection)?;
        let retrieve_futures = target_shards
            .iter()
            .map(|shard| shard.retrieve(request.clone(), &with_payload, with_vector));

        let all_shard_collection_results = try_join_all(retrieve_futures).await?;
        let points = all_shard_collection_results.into_iter().flatten().collect();
        Ok(points)
    }

    /// Updates shard optimization params:
    /// - Saves new params on disk
    /// - Stops existing optimization loop
    /// - Runs new optimizers with new params
    pub async fn update_optimizer_params_from_diff(
        &self,
        optimizer_config_diff: OptimizersConfigDiff,
    ) -> CollectionResult<()> {
        {
            let mut config = self.config.write().await;
            config.optimizer_config =
                DiffConfig::update(optimizer_config_diff, &config.optimizer_config)?;
        }
        for shard in self.all_shards() {
            if let Shard::Local(shard) = shard {
                shard.on_optimizer_config_update().await?;
            }
        }
        self.config.read().await.save(&self.path)?;
        Ok(())
    }

    /// Updates shard optimization params:
    /// - Saves new params on disk
    /// - Stops existing optimization loop
    /// - Runs new optimizers with new params
    pub async fn update_optimizer_params(
        &self,
        optimizer_config: OptimizersConfig,
    ) -> CollectionResult<()> {
        {
            let mut config = self.config.write().await;
            config.optimizer_config = optimizer_config;
        }
        for shard in self.all_shards() {
            if let Shard::Local(shard) = shard {
                shard.on_optimizer_config_update().await?;
            }
        }
        self.config.read().await.save(&self.path)?;
        Ok(())
    }

    pub async fn info(&self, shard_selection: Option<ShardId>) -> CollectionResult<CollectionInfo> {
        let target_shards = self.target_shards(shard_selection)?;
        let first_shard = target_shards
            .first()
            .ok_or_else(|| CollectionError::ServiceError {
                error: "There are no shards for selected collection".to_string(),
            })?;

        let mut info = first_shard.info().await?;
        let info_futures = target_shards.iter().skip(1).map(|shard| shard.info());

        let all_shard_collection_results = try_join_all(info_futures).await?;
        all_shard_collection_results
            .into_iter()
            .for_each(|mut shard_info| {
                info.status = max(info.status, shard_info.status);
                info.optimizer_status =
                    max(info.optimizer_status.clone(), shard_info.optimizer_status);
                info.vectors_count += shard_info.vectors_count;
                info.points_count += shard_info.points_count;
                info.segments_count += shard_info.segments_count;
                info.disk_data_size += shard_info.disk_data_size;
                info.ram_data_size += shard_info.ram_data_size;
                info.payload_schema
                    .extend(shard_info.payload_schema.drain());
            });
        Ok(info)
    }

    pub async fn before_drop(&mut self) {
        let futures: FuturesUnordered<_> = self
            .shards
            .iter_mut()
            .map(|(_, shard)| shard.before_drop())
            .collect();
        futures.collect::<Vec<()>>().await;
        self.before_drop_called = true
    }

    pub async fn state(&self, this_peer_id: PeerId) -> State {
        State {
            config: self.config.read().await.clone(),
            shard_to_peer: self
                .shards
                .iter()
                .map(|(shard_id, shard)| (*shard_id, shard.peer_id(this_peer_id)))
                .collect(),
        }
    }

    pub async fn apply_state(
        &mut self,
        state: State,
        this_peer_id: PeerId,
        collection_path: &Path,
        channel_service: ChannelService,
    ) -> CollectionResult<()> {
        state
            .apply(this_peer_id, self, collection_path, channel_service)
            .await
    }
}

pub fn shard_path(collection_path: &Path, shard_id: ShardId) -> PathBuf {
    collection_path.join(format!("{shard_id}"))
}

pub async fn create_shard_dir(
    collection_path: &Path,
    shard_id: ShardId,
) -> CollectionResult<PathBuf> {
    let shard_path = shard_path(collection_path, shard_id);
    tokio::fs::create_dir_all(&shard_path)
        .await
        .map_err(|err| CollectionError::ServiceError {
            error: format!("Can't create shard {shard_id} directory. Error: {}", err),
        })?;
    Ok(shard_path)
}

pub fn avg_vectors<'a>(
    vectors: impl Iterator<Item = &'a Vec<VectorElementType>>,
) -> Vec<VectorElementType> {
    let mut count: usize = 0;
    let mut avg_vector: Vec<VectorElementType> = vec![];
    for vector in vectors {
        count += 1;
        for i in 0..vector.len() {
            if i >= avg_vector.len() {
                avg_vector.push(vector[i])
            } else {
                avg_vector[i] += vector[i];
            }
        }
    }

    for item in &mut avg_vector {
        *item /= count as VectorElementType;
    }

    avg_vector
}

impl Drop for Collection {
    fn drop(&mut self) {
        if !self.before_drop_called {
            // Panic is used to get fast feedback in unit and integration tests
            // in cases where `before_drop` was not added.
            if cfg!(test) {
                panic!("Collection `before_drop` was not called.")
            } else {
                log::error!("Collection `before_drop` was not called.")
            }
        }
    }
}<|MERGE_RESOLUTION|>--- conflicted
+++ resolved
@@ -611,42 +611,6 @@
         Ok(top_result)
     }
 
-<<<<<<< HEAD
-    pub async fn batch_search(
-        &self,
-        request: BatchSearchRequest,
-        segment_searcher: &(dyn CollectionSearcher + Sync),
-        search_runtime_handle: &Handle,
-        shard_selection: Option<ShardId>,
-    ) -> CollectionResult<Vec<Vec<ScoredPoint>>> {
-        let batch_result_futures = request
-            .batch
-            .into_iter()
-            .map(|query| SearchRequest {
-                vector: query.vector,
-                filter: query.filter,
-                params: request.params,
-                top: request.top,
-                with_payload: request.with_payload.clone(),
-                with_vector: request.with_vector,
-                score_threshold: request.score_threshold,
-            })
-            .map(|request| {
-                self.search(
-                    request,
-                    segment_searcher,
-                    search_runtime_handle,
-                    shard_selection,
-                )
-            });
-
-        let batch_result = try_join_all(batch_result_futures)
-            .await?
-            .into_iter()
-            .collect();
-
-        Ok(batch_result)
-=======
     async fn fill_search_result_with_payload(
         &self,
         search_result: Vec<ScoredPoint>,
@@ -736,7 +700,41 @@
                 .await?;
             Ok(result)
         }
->>>>>>> db47e36d
+    }
+
+    pub async fn batch_search(
+        &self,
+        request: BatchSearchRequest,
+        search_runtime_handle: &Handle,
+        shard_selection: Option<ShardId>,
+    ) -> CollectionResult<Vec<Vec<ScoredPoint>>> {
+        let batch_result_futures = request
+            .batch
+            .into_iter()
+            .map(|query| SearchRequest {
+                vector: query.vector,
+                filter: query.filter,
+                params: request.params,
+                limit: 0,
+                offset: 0,
+                with_payload: request.with_payload.clone(),
+                with_vector: request.with_vector,
+                score_threshold: request.score_threshold,
+            })
+            .map(|request| {
+                self.search(
+                    request,
+                    search_runtime_handle,
+                    shard_selection,
+                )
+            });
+
+        let batch_result = try_join_all(batch_result_futures)
+            .await?
+            .into_iter()
+            .collect();
+
+        Ok(batch_result)
     }
 
     pub async fn scroll_by(
