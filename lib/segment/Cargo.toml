[package]
name = "segment"
version = "0.6.0"
authors = [
    "Andrey Vasnetsov <vasnetsov93@gmail.com>",
    "Qdrant Team <info@qdrant.tech>",
]
license = "Apache-2.0"
edition = "2021"

[dev-dependencies]
tempfile = "3.6.0"
criterion = "0.5"
rmp-serde = "~1.1"
rand_distr = "0.4.3"
walkdir = "2.3.3"

[target.'cfg(not(target_os = "windows"))'.dev-dependencies]
pprof = { version = "0.11", features = ["flamegraph", "prost-codec"] }


[dependencies]

parking_lot = "0.12"
rayon = "1.7.0"
num_cpus = "1.15"
itertools = "0.10"
rocksdb = { version = "0.21.0", default-features = false, features = [ "snappy" ] }
uuid = { version = "1.3", features = ["v4", "serde"] }
bincode = "1.3"
serde = { version = "~1.0", features = ["derive", "rc"] }
serde_json = "~1.0"
serde_cbor = "0.11.2"
serde-value = "0.7"
ordered-float = "3.7"
thiserror = "1.0"
atomic_refcell = "0.1.10"
atomicwrites = "0.4.1"
memmap2 = "0.7.0"
schemars = { version = "0.8.12", features = ["uuid1", "preserve_order", "chrono"] }
log = "0.4"
geo = "0.25.0"
geohash = "0.13.0"
num-traits = "0.2.15"
num-derive = "0.3.3"
rand = "0.8"
bitvec = "1.0.1"
seahash = "4.1.0"
tar = "0.4.38"
fs_extra = "1.3.0"
semver = "1.0.17"
tinyvec = { version = "1.6.0", features = ["alloc"] }
quantization = { git = "https://github.com/qdrant/quantization.git" }
validator = { version = "0.16", features = ["derive"] }
chrono = { version = "0.4.26", features = ["serde"] }

sysinfo = "0.29"
<<<<<<< HEAD
charabia = { version = "0.7.2", default-features = false }
=======
futures = "0.3.28"
>>>>>>> f2e1eb39

[target.'cfg(target_os = "linux")'.dependencies]
cgroups-rs = "0.3"
procfs = { version = "0.15", default-features = false }
io-uring = "0.6.0"

[[bench]]
name = "vector_search"
harness = false

[[bench]]
name = "hnsw_build_graph"
harness = false

[[bench]]
name = "hnsw_search_graph"
harness = false

[[bench]]
name = "conditional_search"
harness = false

[[bench]]
name = "hnsw_build_asymptotic"
harness = false

[[bench]]
name = "serde_formats"
harness = false

[[bench]]
name = "id_type_benchmark"
harness = false

[[bench]]
name = "map_benchmark"
harness = false<|MERGE_RESOLUTION|>--- conflicted
+++ resolved
@@ -55,11 +55,10 @@
 chrono = { version = "0.4.26", features = ["serde"] }
 
 sysinfo = "0.29"
-<<<<<<< HEAD
+
 charabia = { version = "0.7.2", default-features = false }
-=======
+
 futures = "0.3.28"
->>>>>>> f2e1eb39
 
 [target.'cfg(target_os = "linux")'.dependencies]
 cgroups-rs = "0.3"
