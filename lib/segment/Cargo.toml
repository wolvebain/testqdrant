--- conflicted
+++ resolved
@@ -35,14 +35,11 @@
 env_logger = "0.7.1"
 geo = "0.17.0"
 num-traits = "0.2.14"
-<<<<<<< HEAD
 sequence_trie = "0.3.6"
-=======
 rand = "0.8"
 lru = "0.6.5"
 bit-vec = "0.6"
 fasthash = "0.4"
->>>>>>> 05147219
 
 [[bench]]
 name = "vector_search"
