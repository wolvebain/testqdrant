--- conflicted
+++ resolved
@@ -30,13 +30,8 @@
 thiserror = "1.0"
 atomic_refcell = "0.1.8"
 atomicwrites = "0.3.1"
-<<<<<<< HEAD
 memmap2 = "0.5.7"
-schemars = { version = "0.8.10", features = ["uuid1", "preserve_order"] }
-=======
-memmap = "0.7.0"
 schemars = { version = "0.8.11", features = ["uuid1", "preserve_order"] }
->>>>>>> 286ca9f5
 log = "0.4"
 geo = "0.23.0"
 geohash = "0.12.0"
