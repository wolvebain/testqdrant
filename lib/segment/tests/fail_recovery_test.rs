--- conflicted
+++ resolved
@@ -28,12 +28,7 @@
         let fail_res = segment.set_payload(
             3,
             1.into(),
-<<<<<<< HEAD
             &json!({ "color": vec!["red".to_string()] }).into(),
-=======
-            "color",
-            PayloadType::Keyword(vec!["red".to_string()]),
->>>>>>> 747d069e
         );
         assert!(fail_res.is_err());
 
@@ -41,12 +36,7 @@
         let fail_res = segment.set_payload(
             3,
             2.into(),
-<<<<<<< HEAD
             &json!({ "color": vec!["red".to_string()] }).into(),
-=======
-            "color",
-            PayloadType::Keyword(vec!["red".to_string()]),
->>>>>>> 747d069e
         );
         assert!(fail_res.is_err());
 
@@ -54,12 +44,7 @@
         let ok_res = segment.set_payload(
             2,
             2.into(),
-<<<<<<< HEAD
             &json!({ "color": vec!["red".to_string()] }).into(),
-=======
-            "color",
-            PayloadType::Keyword(vec!["red".to_string()]),
->>>>>>> 747d069e
         );
         assert!(ok_res.is_ok());
         assert!(segment.error_status.is_some());
@@ -68,12 +53,7 @@
         let recover_res = segment.set_payload(
             2,
             1.into(),
-<<<<<<< HEAD
             &json!({ "color": vec!["red".to_string()] }).into(),
-=======
-            "color",
-            PayloadType::Keyword(vec!["red".to_string()]),
->>>>>>> 747d069e
         );
 
         assert!(recover_res.is_ok());
