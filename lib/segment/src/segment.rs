--- conflicted
+++ resolved
@@ -557,13 +557,10 @@
         self.payload_index.borrow().indexed_fields()
     }
 
-<<<<<<< HEAD
-=======
     fn check_error(&self) -> Option<SegmentFailedState> {
         self.error_status.clone()
     }
 
->>>>>>> 91f2600a
     fn delete_filtered<'a>(
         &'a mut self,
         op_num: SeqNumberType,
