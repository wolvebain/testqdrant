use std::collections::HashMap;

use schemars::JsonSchema;
use serde::{Deserialize, Serialize};

use super::named_vectors::NamedVectors;
use crate::common::utils::transpose_map_into_named_vector;

/// Type of vector element.
pub type VectorElementType = f32;

pub const DEFAULT_VECTOR_NAME: &str = "";

/// Type for vector
pub type VectorType = Vec<VectorElementType>;

pub fn default_vector(vec: Vec<VectorElementType>) -> NamedVectors<'static> {
    NamedVectors::from([(DEFAULT_VECTOR_NAME.to_owned(), vec)])
}

pub fn only_default_vector(vec: &[VectorElementType]) -> NamedVectors {
    default_vector(vec.to_vec())
}

#[derive(Debug, Deserialize, Serialize, JsonSchema, Clone)]
#[serde(rename_all = "snake_case")]
#[serde(untagged)]
pub enum VectorStruct {
    Single(VectorType),
    Multi(HashMap<String, Vec<VectorElementType>>),
}

impl From<VectorType> for VectorStruct {
    fn from(v: VectorType) -> Self {
        VectorStruct::Single(v)
    }
}

impl From<&[VectorElementType]> for VectorStruct {
    fn from(v: &[VectorElementType]) -> Self {
        VectorStruct::Single(v.to_vec())
    }
}

impl<'a> From<NamedVectors<'a>> for VectorStruct {
    fn from(v: NamedVectors) -> Self {
        if v.len() == 1 && v.contains_key(DEFAULT_VECTOR_NAME) {
            VectorStruct::Single(v.into_default_vector().unwrap())
        } else {
            VectorStruct::Multi(v.into_owned_map())
        }
    }
}

impl VectorStruct {
    pub fn get(&self, name: &str) -> Option<&VectorType> {
        match self {
            VectorStruct::Single(v) => {
                if name == DEFAULT_VECTOR_NAME {
                    Some(v)
                } else {
                    None
                }
            }
            VectorStruct::Multi(v) => v.get(name),
        }
    }

    pub fn into_all_vectors(self) -> NamedVectors<'static> {
        match self {
            VectorStruct::Single(v) => default_vector(v),
            VectorStruct::Multi(v) => NamedVectors::from_map(v),
        }
    }
}

#[derive(Debug, Deserialize, Serialize, JsonSchema, Clone)]
#[serde(rename_all = "snake_case")]
pub struct NamedVector {
    pub name: String,
    pub vector: VectorType,
}

// {
//   "vector": [1.0, 2.0, 3.0]
// }
//
// or
//
// {
//   "vector": {
//     "vector": [1.0, 2.0, 3.0],
//     "name": "image-embeddings"
//   }
// }
#[derive(Debug, Deserialize, Serialize, JsonSchema, Clone)]
#[serde(rename_all = "snake_case")]
#[serde(untagged)]
pub enum NamedVectorStruct {
    Default(VectorType),
    Named(NamedVector),
}

impl From<VectorType> for NamedVectorStruct {
    fn from(v: VectorType) -> Self {
        NamedVectorStruct::Default(v)
    }
}

impl From<NamedVectorStruct> for NamedVector {
    fn from(v: NamedVectorStruct) -> Self {
        match v {
            NamedVectorStruct::Default(v) => NamedVector {
                name: DEFAULT_VECTOR_NAME.to_owned(),
                vector: v,
            },
            NamedVectorStruct::Named(v) => v,
        }
    }
}

impl From<NamedVector> for NamedVectorStruct {
    fn from(v: NamedVector) -> Self {
        NamedVectorStruct::Named(v)
    }
}

impl NamedVectorStruct {
    pub fn get_name(&self) -> &str {
        match self {
            NamedVectorStruct::Default(_) => DEFAULT_VECTOR_NAME,
            NamedVectorStruct::Named(v) => &v.name,
        }
    }

    pub fn get_vector(&self) -> &VectorType {
        match self {
            NamedVectorStruct::Default(v) => v,
            NamedVectorStruct::Named(v) => &v.vector,
        }
    }
}

#[derive(Debug, Deserialize, Serialize, JsonSchema, Clone)]
#[serde(rename_all = "snake_case")]
#[serde(untagged)]
pub enum BatchVectorStruct {
    Single(Vec<VectorType>),
    Multi(HashMap<String, Vec<VectorType>>),
}

impl From<Vec<VectorType>> for BatchVectorStruct {
    fn from(v: Vec<VectorType>) -> Self {
        BatchVectorStruct::Single(v)
    }
}

impl From<HashMap<String, Vec<VectorType>>> for BatchVectorStruct {
    fn from(v: HashMap<String, Vec<VectorType>>) -> Self {
        if v.len() == 1 && v.contains_key(DEFAULT_VECTOR_NAME) {
            BatchVectorStruct::Single(v.into_iter().next().unwrap().1)
        } else {
            BatchVectorStruct::Multi(v)
        }
    }
}

impl BatchVectorStruct {
    pub fn single(&mut self) -> &mut Vec<VectorType> {
        match self {
            BatchVectorStruct::Single(v) => v,
            BatchVectorStruct::Multi(v) => v.get_mut(DEFAULT_VECTOR_NAME).unwrap(),
        }
    }

    pub fn multi(&mut self) -> &mut HashMap<String, Vec<VectorType>> {
        match self {
            BatchVectorStruct::Single(_) => panic!("BatchVectorStruct is not Single"),
            BatchVectorStruct::Multi(v) => v,
        }
    }

<<<<<<< HEAD
    pub fn into_all_vectors(self) -> Vec<NamedVectors<'static>> {
        match self {
            BatchVectorStruct::Single(vectors) => vectors.into_iter().map(default_vector).collect(),
            BatchVectorStruct::Multi(named_vectors) => {
                transpose_map_into_named_vector(named_vectors)
=======
    pub fn into_all_vectors(self, num_records: usize) -> Vec<NamedVectors> {
        match self {
            BatchVectorStruct::Single(vectors) => vectors.into_iter().map(default_vector).collect(),
            BatchVectorStruct::Multi(named_vectors) => {
                if named_vectors.is_empty() {
                    vec![NamedVectors::default(); num_records]
                } else {
                    transpose_map(named_vectors)
                }
>>>>>>> f6f23ad2
            }
        }
    }
}<|MERGE_RESOLUTION|>--- conflicted
+++ resolved
@@ -180,13 +180,6 @@
         }
     }
 
-<<<<<<< HEAD
-    pub fn into_all_vectors(self) -> Vec<NamedVectors<'static>> {
-        match self {
-            BatchVectorStruct::Single(vectors) => vectors.into_iter().map(default_vector).collect(),
-            BatchVectorStruct::Multi(named_vectors) => {
-                transpose_map_into_named_vector(named_vectors)
-=======
     pub fn into_all_vectors(self, num_records: usize) -> Vec<NamedVectors> {
         match self {
             BatchVectorStruct::Single(vectors) => vectors.into_iter().map(default_vector).collect(),
@@ -196,7 +189,6 @@
                 } else {
                     transpose_map(named_vectors)
                 }
->>>>>>> f6f23ad2
             }
         }
     }
