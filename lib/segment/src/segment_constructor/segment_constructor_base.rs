--- conflicted
+++ resolved
@@ -121,12 +121,8 @@
     })
 }
 
-<<<<<<< HEAD
 #[trace]
-pub fn load_segment(path: &Path) -> OperationResult<Segment> {
-=======
 pub fn load_segment(path: &Path, schema_storage: Arc<SchemaStorage>) -> OperationResult<Segment> {
->>>>>>> dcfb44de
     let segment_config_path = path.join(SEGMENT_STATE_FILE);
     let mut contents = String::new();
 
@@ -158,16 +154,12 @@
 /// * `config` - Segment configuration
 ///
 ///
-<<<<<<< HEAD
 #[trace]
-pub fn build_segment(path: &Path, config: &SegmentConfig) -> OperationResult<Segment> {
-=======
 pub fn build_segment(
     path: &Path,
     config: &SegmentConfig,
     schema_storage: Arc<SchemaStorage>,
 ) -> OperationResult<Segment> {
->>>>>>> dcfb44de
     let segment_path = path.join(Uuid::new_v4().to_string());
 
     create_dir_all(&segment_path)?;
