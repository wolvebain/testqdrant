extern crate profiler_proc_macro;
use profiler_proc_macro::trace;

use crate::entry::entry_point::OperationResult;
use crate::types::{Filter, Payload, PayloadKeyTypeRef, PointOffsetType};
use serde_json::Value;

/// Trait for payload data storage. Should allow filter checks
pub trait PayloadStorage {
<<<<<<< HEAD
    #[trace]
    fn assign_all_with_value(
        &mut self,
        point_id: PointOffsetType,
        payload: TheMap<PayloadKeyType, serde_json::value::Value>,
    ) -> OperationResult<()> {
        fn _extract_payloads<'a, I>(
            _payload: I,
            prefix_key: Option<PayloadKeyType>,
        ) -> Vec<(PayloadKeyType, PayloadType)>
        where
            I: IntoIterator<Item = (&'a PayloadKeyType, &'a serde_json::value::Value)>,
        {
            fn _fn(
                prefix: &Option<PayloadKeyType>,
                k: PayloadKeyTypeRef,
                v: &Value,
            ) -> Vec<(PayloadKeyType, PayloadType)> {
                let key = match &prefix {
                    None => k.to_string(),
                    Some(_k) => (_k.to_owned() + "__" + k),
                };

                let opt_payload_interface: Result<PayloadInterface, _> =
                    serde_json::from_value(v.to_owned());
                match opt_payload_interface {
                    Ok(payload_interface) => vec![(key, PayloadType::from(&payload_interface))],
                    _ => match v {
                        Value::Object(x) => _extract_payloads(x, Some(key)),
                        _ => vec![],
                    },
                }
            }
            _payload
                .into_iter()
                .flat_map(|(k, value)| _fn(&prefix_key, k, value))
                .collect()
        }
        self.drop(point_id)?;
        let inner_payloads = _extract_payloads(&payload, None);
        for (key, value) in &inner_payloads {
            self.assign(point_id, key, value.to_owned())?;
        }
        Ok(())
    }

    /// Assign same payload to each given point
    #[trace]
    fn assign_all(
        &mut self,
        point_id: PointOffsetType,
        payload: TheMap<PayloadKeyType, PayloadType>,
    ) -> OperationResult<()> {
=======
    /// Assign same payload to each given point
    fn assign_all(&mut self, point_id: PointOffsetType, payload: &Payload) -> OperationResult<()> {
>>>>>>> 772e8b67
        self.drop(point_id)?;
        self.assign(point_id, payload)?;
        Ok(())
    }

    /// Assign payload to a concrete point with a concrete payload value
    fn assign(&mut self, point_id: PointOffsetType, payload: &Payload) -> OperationResult<()>;

    /// Get payload for point
    fn payload(&self, point_id: PointOffsetType) -> Payload;

    /// Delete payload by key
    fn delete(
        &mut self,
        point_id: PointOffsetType,
        key: PayloadKeyTypeRef,
    ) -> OperationResult<Option<Value>>;

    /// Drop all payload of the point
    fn drop(&mut self, point_id: PointOffsetType) -> OperationResult<Option<Payload>>;

    /// Completely drop payload. Pufff!
    fn wipe(&mut self) -> OperationResult<()>;

    /// Force persistence of current storage state.
    fn flush(&self) -> OperationResult<()>;

    /// Iterate all point ids with payload
    fn iter_ids(&self) -> Box<dyn Iterator<Item = PointOffsetType> + '_>;
}

pub trait ConditionChecker {
    /// Check if point satisfies filter condition. Return true if satisfies
    fn check(&self, point_id: PointOffsetType, query: &Filter) -> bool;
}

pub trait FilterContext {
    /// Check if point satisfies filter condition. Return true if satisfies
    fn check(&self, point_id: PointOffsetType) -> bool;
}

pub type PayloadStorageSS = dyn PayloadStorage + Sync + Send;
pub type ConditionCheckerSS = dyn ConditionChecker + Sync + Send;<|MERGE_RESOLUTION|>--- conflicted
+++ resolved
@@ -1,70 +1,11 @@
-extern crate profiler_proc_macro;
-use profiler_proc_macro::trace;
-
 use crate::entry::entry_point::OperationResult;
 use crate::types::{Filter, Payload, PayloadKeyTypeRef, PointOffsetType};
 use serde_json::Value;
 
 /// Trait for payload data storage. Should allow filter checks
 pub trait PayloadStorage {
-<<<<<<< HEAD
-    #[trace]
-    fn assign_all_with_value(
-        &mut self,
-        point_id: PointOffsetType,
-        payload: TheMap<PayloadKeyType, serde_json::value::Value>,
-    ) -> OperationResult<()> {
-        fn _extract_payloads<'a, I>(
-            _payload: I,
-            prefix_key: Option<PayloadKeyType>,
-        ) -> Vec<(PayloadKeyType, PayloadType)>
-        where
-            I: IntoIterator<Item = (&'a PayloadKeyType, &'a serde_json::value::Value)>,
-        {
-            fn _fn(
-                prefix: &Option<PayloadKeyType>,
-                k: PayloadKeyTypeRef,
-                v: &Value,
-            ) -> Vec<(PayloadKeyType, PayloadType)> {
-                let key = match &prefix {
-                    None => k.to_string(),
-                    Some(_k) => (_k.to_owned() + "__" + k),
-                };
-
-                let opt_payload_interface: Result<PayloadInterface, _> =
-                    serde_json::from_value(v.to_owned());
-                match opt_payload_interface {
-                    Ok(payload_interface) => vec![(key, PayloadType::from(&payload_interface))],
-                    _ => match v {
-                        Value::Object(x) => _extract_payloads(x, Some(key)),
-                        _ => vec![],
-                    },
-                }
-            }
-            _payload
-                .into_iter()
-                .flat_map(|(k, value)| _fn(&prefix_key, k, value))
-                .collect()
-        }
-        self.drop(point_id)?;
-        let inner_payloads = _extract_payloads(&payload, None);
-        for (key, value) in &inner_payloads {
-            self.assign(point_id, key, value.to_owned())?;
-        }
-        Ok(())
-    }
-
-    /// Assign same payload to each given point
-    #[trace]
-    fn assign_all(
-        &mut self,
-        point_id: PointOffsetType,
-        payload: TheMap<PayloadKeyType, PayloadType>,
-    ) -> OperationResult<()> {
-=======
     /// Assign same payload to each given point
     fn assign_all(&mut self, point_id: PointOffsetType, payload: &Payload) -> OperationResult<()> {
->>>>>>> 772e8b67
         self.drop(point_id)?;
         self.assign(point_id, payload)?;
         Ok(())
