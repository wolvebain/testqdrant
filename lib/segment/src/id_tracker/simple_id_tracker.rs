<<<<<<< HEAD
use crate::common::rocksdb_operations::{
    Database, DatabaseColumnWrapper, DB_MAPPING_CF, DB_VERSIONS_CF,
};
use crate::entry::entry_point::OperationResult;
use crate::id_tracker::IdTracker;
use crate::types::{ExtendedPointId, PointIdType, PointOffsetType, SeqNumberType};
=======
use std::collections::{BTreeMap, HashMap};
use std::sync::Arc;

>>>>>>> 89da942c
use atomic_refcell::AtomicRefCell;
use bincode;
use serde::{Deserialize, Serialize};
use uuid::Uuid;

use crate::common::rocksdb_operations::{db_write_options, DB_MAPPING_CF, DB_VERSIONS_CF};
use crate::entry::entry_point::OperationResult;
use crate::id_tracker::IdTracker;
use crate::types::{ExtendedPointId, PointIdType, PointOffsetType, SeqNumberType};

/// Point Id type used for storing ids internally
/// Should be serializable by `bincode`, therefore is not untagged.
#[derive(Debug, Deserialize, Serialize, Clone, PartialEq, Eq, Hash, Ord, PartialOrd)]
enum StoredPointId {
    NumId(u64),
    Uuid(Uuid),
    String(String),
}

impl From<&ExtendedPointId> for StoredPointId {
    fn from(point_id: &ExtendedPointId) -> Self {
        match point_id {
            ExtendedPointId::NumId(idx) => StoredPointId::NumId(*idx),
            ExtendedPointId::Uuid(uuid) => StoredPointId::Uuid(*uuid),
        }
    }
}

impl From<StoredPointId> for ExtendedPointId {
    fn from(point_id: StoredPointId) -> Self {
        match point_id {
            StoredPointId::NumId(idx) => ExtendedPointId::NumId(idx),
            StoredPointId::Uuid(uuid) => ExtendedPointId::Uuid(uuid),
            StoredPointId::String(_str) => unimplemented!(),
        }
    }
}

#[inline]
fn stored_to_external_id(point_id: StoredPointId) -> PointIdType {
    point_id.into()
}

#[inline]
fn external_to_stored_id(point_id: &PointIdType) -> StoredPointId {
    point_id.into()
}

pub struct SimpleIdTracker {
    internal_to_external: HashMap<PointOffsetType, PointIdType>,
    external_to_internal: BTreeMap<PointIdType, PointOffsetType>,
    external_to_version: HashMap<PointIdType, SeqNumberType>,
    max_internal_id: PointOffsetType,
    mapping_db_wrapper: DatabaseColumnWrapper,
    versions_db_wrapper: DatabaseColumnWrapper,
}

impl SimpleIdTracker {
    pub fn open(database: Arc<AtomicRefCell<Database>>) -> OperationResult<Self> {
        let mut internal_to_external: HashMap<PointOffsetType, PointIdType> = Default::default();
        let mut external_to_internal: BTreeMap<PointIdType, PointOffsetType> = Default::default();
        let mut external_to_version: HashMap<PointIdType, SeqNumberType> = Default::default();
        let mut max_internal_id = 0;

        let mapping_db_wrapper = DatabaseColumnWrapper::new(database.clone(), DB_MAPPING_CF);
        for (key, val) in mapping_db_wrapper.iter()? {
            let external_id = Self::restore_key(&key);
            let internal_id: PointOffsetType = bincode::deserialize(&val).unwrap();
            let replaced = internal_to_external.insert(internal_id, external_id);
            if let Some(replaced_id) = replaced {
                // Fixing corrupted mapping - this id should be recovered from WAL
                // This should not happen in normal operation, but it can happen if
                // the database is corrupted.
                log::warn!(
                    "removing duplicated external id {} in internal id {}",
                    external_id,
                    replaced_id
                );
                external_to_internal.remove(&replaced_id);
            }
            external_to_internal.insert(external_id, internal_id);
            max_internal_id = max_internal_id.max(internal_id);
        }

        let versions_db_wrapper = DatabaseColumnWrapper::new(database, DB_VERSIONS_CF);
        for (key, val) in versions_db_wrapper.iter()? {
            let external_id = Self::restore_key(&key);
            let version: SeqNumberType = bincode::deserialize(&val).unwrap();
            external_to_version.insert(external_id, version);
        }

        Ok(SimpleIdTracker {
            internal_to_external,
            external_to_internal,
            external_to_version,
            max_internal_id,
            mapping_db_wrapper,
            versions_db_wrapper,
        })
    }

    fn store_key(external_id: &PointIdType) -> Vec<u8> {
        bincode::serialize(&external_to_stored_id(external_id)).unwrap()
    }

    fn restore_key(data: &[u8]) -> PointIdType {
        let stored_external_id: StoredPointId = bincode::deserialize(data).unwrap();
        stored_to_external_id(stored_external_id)
    }
}

impl IdTracker for SimpleIdTracker {
    fn version(&self, external_id: PointIdType) -> Option<SeqNumberType> {
        self.external_to_version.get(&external_id).copied()
    }

    fn set_version(
        &mut self,
        external_id: PointIdType,
        version: SeqNumberType,
    ) -> OperationResult<()> {
        self.external_to_version.insert(external_id, version);
        self.versions_db_wrapper.put(
            &Self::store_key(&external_id),
            &bincode::serialize(&version).unwrap(),
        )?;
        Ok(())
    }

    fn internal_id(&self, external_id: PointIdType) -> Option<PointOffsetType> {
        self.external_to_internal.get(&external_id).copied()
    }

    fn external_id(&self, internal_id: PointOffsetType) -> Option<PointIdType> {
        self.internal_to_external.get(&internal_id).copied()
    }

    fn set_link(
        &mut self,
        external_id: PointIdType,
        internal_id: PointOffsetType,
    ) -> OperationResult<()> {
        self.external_to_internal.insert(external_id, internal_id);
        self.internal_to_external.insert(internal_id, external_id);
        self.max_internal_id = self.max_internal_id.max(internal_id);

        self.mapping_db_wrapper.put(
            &Self::store_key(&external_id),
            &bincode::serialize(&internal_id).unwrap(),
        )?;
        Ok(())
    }

    fn drop(&mut self, external_id: PointIdType) -> OperationResult<()> {
        self.external_to_version.remove(&external_id);

        let internal_id = self.external_to_internal.remove(&external_id);
        match internal_id {
            Some(x) => self.internal_to_external.remove(&x),
            None => None,
        };
        self.mapping_db_wrapper
            .remove(&Self::store_key(&external_id))?;
        self.versions_db_wrapper
            .remove(&Self::store_key(&external_id))?;
        Ok(())
    }

    fn iter_external(&self) -> Box<dyn Iterator<Item = PointIdType> + '_> {
        Box::new(self.external_to_internal.keys().copied())
    }

    fn iter_internal(&self) -> Box<dyn Iterator<Item = PointOffsetType> + '_> {
        Box::new(self.internal_to_external.keys().copied())
    }

    fn iter_from(
        &self,
        external_id: Option<PointIdType>,
    ) -> Box<dyn Iterator<Item = (PointIdType, PointOffsetType)> + '_> {
        let range = match external_id {
            None => self.external_to_internal.range(..),
            Some(offset) => self.external_to_internal.range(offset..),
        };

        Box::new(range.map(|(key, value)| (*key, *value)))
    }

    fn points_count(&self) -> usize {
        self.internal_to_external.len()
    }

    fn iter_ids(&self) -> Box<dyn Iterator<Item = PointOffsetType> + '_> {
        self.iter_internal()
    }

    fn max_id(&self) -> PointOffsetType {
        self.max_internal_id
    }

    fn flush_mapping(&self) -> OperationResult<()> {
        self.mapping_db_wrapper.flush()
    }

    fn flush_versions(&self) -> OperationResult<()> {
        self.versions_db_wrapper.flush()
    }
}

#[cfg(test)]
mod tests {
<<<<<<< HEAD
    use super::*;
=======
>>>>>>> 89da942c
    use itertools::Itertools;
    use serde::de::DeserializeOwned;
    use tempdir::TempDir;

    use super::*;
    use crate::common::rocksdb_operations::open_db;

    fn check_bincode_serialization<
        T: Serialize + DeserializeOwned + PartialEq + std::fmt::Debug,
    >(
        record: T,
    ) {
        let binary_entity = bincode::serialize(&record).expect("serialization ok");
        let de_record: T = bincode::deserialize(&binary_entity).expect("deserialization ok");

        assert_eq!(record, de_record);
    }

    #[test]
    fn test_serializaton() {
        check_bincode_serialization(StoredPointId::NumId(123));
        check_bincode_serialization(StoredPointId::Uuid(Uuid::from_u128(123_u128)));
        check_bincode_serialization(StoredPointId::String("hello".to_string()));
    }

    #[test]
    fn test_iterator() {
        let dir = TempDir::new("storage_dir").unwrap();
        let db = Database::new(dir.path(), true, true).unwrap();

        let mut id_tracker = SimpleIdTracker::open(db).unwrap();

        id_tracker.set_link(200.into(), 0).unwrap();
        id_tracker.set_link(100.into(), 1).unwrap();
        id_tracker.set_link(150.into(), 2).unwrap();
        id_tracker.set_link(120.into(), 3).unwrap();
        id_tracker.set_link(180.into(), 4).unwrap();
        id_tracker.set_link(110.into(), 5).unwrap();
        id_tracker.set_link(115.into(), 6).unwrap();
        id_tracker.set_link(190.into(), 7).unwrap();
        id_tracker.set_link(177.into(), 8).unwrap();
        id_tracker.set_link(118.into(), 9).unwrap();

        let first_four = id_tracker.iter_from(None).take(4).collect_vec();

        assert_eq!(first_four.len(), 4);
        assert_eq!(first_four[0].0, 100.into());

        let last = id_tracker.iter_from(Some(first_four[3].0)).collect_vec();
        assert_eq!(last.len(), 7);
    }
}<|MERGE_RESOLUTION|>--- conflicted
+++ resolved
@@ -1,15 +1,6 @@
-<<<<<<< HEAD
-use crate::common::rocksdb_operations::{
-    Database, DatabaseColumnWrapper, DB_MAPPING_CF, DB_VERSIONS_CF,
-};
-use crate::entry::entry_point::OperationResult;
-use crate::id_tracker::IdTracker;
-use crate::types::{ExtendedPointId, PointIdType, PointOffsetType, SeqNumberType};
-=======
 use std::collections::{BTreeMap, HashMap};
 use std::sync::Arc;
 
->>>>>>> 89da942c
 use atomic_refcell::AtomicRefCell;
 use bincode;
 use serde::{Deserialize, Serialize};
@@ -221,10 +212,6 @@
 
 #[cfg(test)]
 mod tests {
-<<<<<<< HEAD
-    use super::*;
-=======
->>>>>>> 89da942c
     use itertools::Itertools;
     use serde::de::DeserializeOwned;
     use tempdir::TempDir;
