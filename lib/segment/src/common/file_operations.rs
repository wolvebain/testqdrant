<<<<<<< HEAD
extern crate profiler_proc_macro;
use profiler_proc_macro::trace;

use crate::entry::entry_point::{OperationError, OperationResult};
=======
>>>>>>> 772e8b67
use atomicwrites::AtomicFile;
use atomicwrites::Error as AtomicIoError;
use atomicwrites::OverwriteBehavior::AllowOverwrite;
use serde::de::DeserializeOwned;
use serde::Serialize;
use std::fs::File;
use std::io::Error as IoError;
use std::io::{BufWriter, Read, Write};
use std::path::Path;
use std::result;
use thiserror::Error;

#[derive(Error, Debug, Clone)]
#[error("{0}")]
pub enum FileStorageError {
    #[error("File storage IO error {description} found")]
    IoError { description: String },
    #[error("File storage AtomicIO user error found")]
    UserAtomicIoError,
    #[error("Generic file storage error {description} found")]
    GenericError { description: String },
}

impl FileStorageError {
    pub fn generic_error(description: &str) -> FileStorageError {
        FileStorageError::GenericError {
            description: description.to_string(),
        }
    }
}

impl<E> From<AtomicIoError<E>> for FileStorageError {
    fn from(err: AtomicIoError<E>) -> Self {
        match err {
            AtomicIoError::Internal(io_err) => FileStorageError::IoError {
                description: format!("{}", io_err),
            },
            AtomicIoError::User(_atomic_io_err) => FileStorageError::UserAtomicIoError,
        }
    }
}

impl From<IoError> for FileStorageError {
    fn from(io_err: IoError) -> Self {
        FileStorageError::IoError {
            description: io_err.to_string(),
        }
    }
}

pub type FileOperationResult<T> = result::Result<T, FileStorageError>;

#[trace]
pub fn atomic_save_bin<N: DeserializeOwned + Serialize>(
    path: &Path,
    object: &N,
) -> FileOperationResult<()> {
    let af = AtomicFile::new(path, AllowOverwrite);
    af.write(|f| {
        let mut writer = BufWriter::new(f);
        bincode::serialize_into(&mut writer, object)
    })?;
    Ok(())
}

#[trace]
pub fn atomic_save_json<N: DeserializeOwned + Serialize>(
    path: &Path,
    object: &N,
) -> FileOperationResult<()> {
    let af = AtomicFile::new(path, AllowOverwrite);
    let state_bytes = serde_json::to_vec(object).unwrap();
    af.write(|f| f.write_all(&state_bytes))?;
    Ok(())
}

<<<<<<< HEAD
#[trace]
pub fn read_json<N: DeserializeOwned + Serialize>(path: &Path) -> OperationResult<N> {
=======
pub fn read_json<N: DeserializeOwned + Serialize>(path: &Path) -> FileOperationResult<N> {
>>>>>>> 772e8b67
    let mut contents = String::new();

    let mut file = File::open(path)?;
    file.read_to_string(&mut contents)?;

    let result: N = serde_json::from_str(&contents).map_err(|err| {
        FileStorageError::generic_error(&format!(
            "Failed to read data {}. Error: {}",
            path.to_str().unwrap(),
            err
        ))
    })?;

    Ok(result)
}

<<<<<<< HEAD
#[trace]
pub fn read_bin<N: DeserializeOwned + Serialize>(path: &Path) -> OperationResult<N> {
=======
pub fn read_bin<N: DeserializeOwned + Serialize>(path: &Path) -> FileOperationResult<N> {
>>>>>>> 772e8b67
    let mut file = File::open(path)?;

    let result: N = bincode::deserialize_from(&mut file).map_err(|err| {
        FileStorageError::generic_error(&format!(
            "Failed to read data {}. Error: {}",
            path.to_str().unwrap(),
            err
        ))
    })?;

    Ok(result)
}<|MERGE_RESOLUTION|>--- conflicted
+++ resolved
@@ -1,10 +1,6 @@
-<<<<<<< HEAD
 extern crate profiler_proc_macro;
 use profiler_proc_macro::trace;
 
-use crate::entry::entry_point::{OperationError, OperationResult};
-=======
->>>>>>> 772e8b67
 use atomicwrites::AtomicFile;
 use atomicwrites::Error as AtomicIoError;
 use atomicwrites::OverwriteBehavior::AllowOverwrite;
@@ -81,12 +77,8 @@
     Ok(())
 }
 
-<<<<<<< HEAD
 #[trace]
-pub fn read_json<N: DeserializeOwned + Serialize>(path: &Path) -> OperationResult<N> {
-=======
 pub fn read_json<N: DeserializeOwned + Serialize>(path: &Path) -> FileOperationResult<N> {
->>>>>>> 772e8b67
     let mut contents = String::new();
 
     let mut file = File::open(path)?;
@@ -103,12 +95,8 @@
     Ok(result)
 }
 
-<<<<<<< HEAD
 #[trace]
-pub fn read_bin<N: DeserializeOwned + Serialize>(path: &Path) -> OperationResult<N> {
-=======
 pub fn read_bin<N: DeserializeOwned + Serialize>(path: &Path) -> FileOperationResult<N> {
->>>>>>> 772e8b67
     let mut file = File::open(path)?;
 
     let result: N = bincode::deserialize_from(&mut file).map_err(|err| {
