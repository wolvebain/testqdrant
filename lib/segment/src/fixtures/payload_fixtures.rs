--- conflicted
+++ resolved
@@ -1,14 +1,10 @@
-<<<<<<< HEAD
 extern crate profiler_proc_macro;
 use profiler_proc_macro::trace;
 
-use crate::types::{Condition, FieldCondition, Filter, Range as RangeCondition, VectorElementType};
-=======
 use crate::types::{
     Condition, ExtendedPointId, FieldCondition, Filter, HasIdCondition, IsEmptyCondition, Payload,
     PayloadField, Range as RangeCondition, ValuesCount, VectorElementType,
 };
->>>>>>> 99dd3d47
 use itertools::Itertools;
 use rand::seq::SliceRandom;
 use rand::Rng;
@@ -48,33 +44,20 @@
 pub const LON_RANGE: Range<f64> = -180.0..180.0;
 pub const LAT_RANGE: Range<f64> = -90.0..90.0;
 
-<<<<<<< HEAD
-#[trace]
-pub fn random_keyword(rnd_gen: &mut ThreadRng) -> String {
-=======
 pub const STR_KEY: &str = "kvd";
 pub const INT_KEY: &str = "int";
 pub const FLT_KEY: &str = "flt";
 pub const FLICKING_KEY: &str = "flicking";
 pub const GEO_KEY: &str = "geo";
 
+#[trace]
 pub fn random_keyword<R: Rng + ?Sized>(rnd_gen: &mut R) -> String {
->>>>>>> 99dd3d47
     let random_adj = ADJECTIVE.choose(rnd_gen).unwrap();
     let random_noun = NOUN.choose(rnd_gen).unwrap();
     format!("{} {}", random_adj, random_noun)
 }
 
-<<<<<<< HEAD
-#[trace]
-pub fn random_keyword_payload(rnd_gen: &mut ThreadRng) -> String {
-    random_keyword(rnd_gen)
-}
-
-#[trace]
-pub fn random_int_payload(rnd_gen: &mut ThreadRng, num_values: usize) -> Vec<i64> {
-    (0..num_values)
-=======
+#[trace]
 pub fn random_keyword_payload<R: Rng + ?Sized>(
     rnd_gen: &mut R,
     num_values: RangeInclusive<usize>,
@@ -96,22 +79,15 @@
     num_values: RangeInclusive<usize>,
 ) -> Vec<i64> {
     (0..rnd_gen.gen_range(num_values))
->>>>>>> 99dd3d47
         .map(|_| rnd_gen.gen_range(INT_RANGE))
         .collect_vec()
 }
 
-<<<<<<< HEAD
-#[trace]
-pub fn random_geo_payload<R: Rng + ?Sized>(rnd_gen: &mut R, num_values: usize) -> Vec<Value> {
-    (0..num_values)
-=======
 pub fn random_geo_payload<R: Rng + ?Sized>(
     rnd_gen: &mut R,
     num_values: RangeInclusive<usize>,
 ) -> Vec<Value> {
     (0..rnd_gen.gen_range(num_values))
->>>>>>> 99dd3d47
         .map(|_| {
             json!( {
                 "lon": rnd_gen.gen_range(LON_RANGE),
@@ -121,19 +97,12 @@
         .collect_vec()
 }
 
-<<<<<<< HEAD
-#[trace]
-pub fn random_vector(rnd_gen: &mut ThreadRng, size: usize) -> Vec<VectorElementType> {
-    (0..size).map(|_| rnd_gen.gen()).collect()
-}
-
-#[trace]
-pub fn random_field_condition(rnd_gen: &mut ThreadRng) -> Condition {
-=======
+#[trace]
 pub fn random_vector<R: Rng + ?Sized>(rnd_gen: &mut R, size: usize) -> Vec<VectorElementType> {
     (0..size).map(|_| rnd_gen.gen()).collect()
 }
 
+#[trace]
 pub fn random_uncommon_condition<R: Rng + ?Sized>(rnd_gen: &mut R) -> Condition {
     let switch = rnd_gen.gen_range(0..=3);
     match switch {
@@ -170,7 +139,6 @@
 }
 
 pub fn random_simple_condition<R: Rng + ?Sized>(rnd_gen: &mut R) -> Condition {
->>>>>>> 99dd3d47
     let kv_or_int: bool = rnd_gen.gen();
     if kv_or_int {
         Condition::Field(FieldCondition::new_match(
@@ -190,11 +158,6 @@
     }
 }
 
-<<<<<<< HEAD
-#[trace]
-pub fn random_filter(rnd_gen: &mut ThreadRng) -> Filter {
-    let mut rnd1 = rand::thread_rng();
-=======
 pub fn random_condition<R: Rng + ?Sized>(rnd_gen: &mut R) -> Condition {
     let is_simple: bool = rnd_gen.gen_range(0..100) < 80;
     if is_simple {
@@ -203,7 +166,6 @@
         random_uncommon_condition(rnd_gen)
     }
 }
->>>>>>> 99dd3d47
 
 pub fn random_must_filter<R: Rng + ?Sized>(rnd_gen: &mut R, num_conditions: usize) -> Filter {
     let must_conditions = (0..num_conditions)
