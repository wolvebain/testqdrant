--- conflicted
+++ resolved
@@ -1,11 +1,4 @@
-<<<<<<< HEAD
-use crate::types::{Condition, FieldCondition, Filter, Range as RangeCondition, VectorElementType};
-=======
-use crate::types::{
-    Condition, FieldCondition, Filter, GeoPoint, PayloadType, Range as RangeCondition,
-    VectorElementType,
-};
->>>>>>> 34048c6f
+use crate::types::{Condition, FieldCondition, Filter, GeoPoint, Range as RangeCondition, VectorElementType};
 use itertools::Itertools;
 use rand::prelude::ThreadRng;
 use rand::seq::SliceRandom;
@@ -61,15 +54,13 @@
         .collect_vec()
 }
 
-pub fn random_geo_payload<R: Rng + ?Sized>(rnd_gen: &mut R, num_values: usize) -> PayloadType {
-    PayloadType::Geo(
-        (0..num_values)
-            .map(|_| GeoPoint {
-                lon: rnd_gen.gen_range(LON_RANGE),
-                lat: rnd_gen.gen_range(LAT_RANGE),
-            })
-            .collect_vec(),
-    )
+pub fn random_geo_payload<R: Rng + ?Sized>(rnd_gen: &mut R, num_values: usize) -> Vec<GeoPoint> {
+    (0..num_values)
+        .map(|_| GeoPoint {
+            lon: rnd_gen.gen_range(LON_RANGE),
+            lat: rnd_gen.gen_range(LAT_RANGE),
+        })
+        .collect_vec()
 }
 
 pub fn random_vector(rnd_gen: &mut ThreadRng, size: usize) -> Vec<VectorElementType> {
