--- conflicted
+++ resolved
@@ -11,11 +11,8 @@
     pub filter: Option<&'a Filter>,
 }
 
-<<<<<<< HEAD
-impl FilteredScorer<'_> {
+impl<'a> FilteredScorer<'a> {
     #[trace]
-=======
-impl<'a> FilteredScorer<'a> {
     pub fn new(
         raw_scorer: &'a dyn RawScorer,
         condition_checker: &'a dyn ConditionChecker,
@@ -28,7 +25,6 @@
         }
     }
 
->>>>>>> 498cdaa6
     pub fn check_point(&self, point_id: PointOffsetType) -> bool {
         match self.filter {
             None => self.raw_scorer.check_point(point_id),
